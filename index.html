--- conflicted
+++ resolved
@@ -1,2169 +1,2022 @@
-<!DOCTYPE html>
-<html lang="en">
-<head>
-    <meta charset="UTF-8">
-    <meta name="viewport" content="width=device-width, initial-scale=1.0">
-    <title>Plagiarism Checker - Dr. Kolonsky Algorithm</title>
-    <style>
-        * {
-            margin: 0;
-            padding: 0;
-            box-sizing: border-box;
-        }
-        
-        :root {
-            --primary: #1976d2;
-            --primary-dark: #1565c0;
-            --secondary: #424242;
-            --success: #4caf50;
-            --warning: #ff9800;
-            --danger: #f44336;
-            --light: #f5f5f5;
-            --dark: #212121;
-            --border: #e0e0e0;
-        }
-        
-        body {
-            font-family: 'Segoe UI', Tahoma, Geneva, Verdana, sans-serif;
-            background: linear-gradient(135deg, #667eea 0%, #764ba2 100%);
-            min-height: 100vh;
-            display: flex;
-            justify-content: center;
-            align-items: center;
-        }
-        
-        .container {
-            background: white;
-            border-radius: 20px;
-            box-shadow: 0 20px 60px rgba(0,0,0,0.3);
-            width: 95%;
-            max-width: 1400px;
-            min-height: 90vh;
-            display: flex;
-            overflow: hidden;
-        }
-        
-        .sidebar {
-            background: var(--dark);
-            width: 280px;
-            padding: 30px 20px;
-            color: white;
-            display: flex;
-            flex-direction: column;
-        }
-        
-        .logo {
-            text-align: center;
-            margin-bottom: 40px;
-            padding-bottom: 20px;
-            border-bottom: 1px solid rgba(255,255,255,0.1);
-        }
-        
-        .logo h1 {
-            font-size: 24px;
-            margin-bottom: 5px;
-            color: white;
-        }
-        
-        .logo p {
-            font-size: 12px;
-            color: rgba(255,255,255,0.6);
-        }
-        
-        .nav-menu {
-            list-style: none;
-            flex: 1;
-        }
-        
-        .nav-item {
-            margin-bottom: 5px;
-        }
-        
-        .nav-link {
-            display: flex;
-            align-items: center;
-            padding: 15px 20px;
-            color: rgba(255,255,255,0.8);
-            text-decoration: none;
-            border-radius: 10px;
-            transition: all 0.3s;
-            cursor: pointer;
-        }
-        
-        .nav-link:hover {
-            background: rgba(255,255,255,0.1);
-            color: white;
-        }
-        
-        .nav-link.active {
-            background: var(--primary);
-            color: white;
-        }
-        
-        .nav-icon {
-            margin-right: 15px;
-            font-size: 20px;
-        }
-        
-        .user-info {
-            padding: 20px;
-            border-top: 1px solid rgba(255,255,255,0.1);
-            text-align: center;
-        }
-        
-        .user-info .username {
-            font-weight: bold;
-            margin-bottom: 5px;
-        }
-        
-        .user-info .role {
-            font-size: 12px;
-            color: rgba(255,255,255,0.6);
-            text-transform: uppercase;
-        }
-        
-        .main-content {
-            flex: 1;
-            padding: 40px;
-            overflow-y: auto;
-        }
-        
-        .section {
-            display: none;
-        }
-        
-        .section.active {
-            display: block;
-        }
-        
-        .section-header {
-            margin-bottom: 30px;
-        }
-        
-        .section-title {
-            font-size: 28px;
-            color: var(--dark);
-            margin-bottom: 10px;
-        }
-        
-        .section-subtitle {
-            color: #666;
-            font-size: 14px;
-        }
-        
-        .stats-grid {
-            display: grid;
-            grid-template-columns: repeat(auto-fit, minmax(250px, 1fr));
-            gap: 20px;
-            margin-bottom: 30px;
-        }
-        
-        .stat-card {
-            background: white;
-            padding: 25px;
-            border-radius: 15px;
-            box-shadow: 0 5px 15px rgba(0,0,0,0.08);
-            border-left: 4px solid var(--primary);
-        }
-        
-        .stat-card h3 {
-            color: #666;
-            font-size: 14px;
-            margin-bottom: 10px;
-            text-transform: uppercase;
-        }
-        
-        .stat-card .value {
-            font-size: 32px;
-            font-weight: bold;
-            color: var(--dark);
-        }
-        
-        .stat-card .label {
-            color: #999;
-            font-size: 12px;
-            margin-top: 5px;
-        }
-        
-        .upload-area {
-            border: 3px dashed var(--border);
-            border-radius: 15px;
-            padding: 60px 20px;
-            text-align: center;
-            margin-bottom: 30px;
-            transition: all 0.3s;
-            background: var(--light);
-        }
-        
-        .upload-area.dragover {
-            border-color: var(--primary);
-            background: rgba(25, 118, 210, 0.05);
-        }
-        
-        .upload-icon {
-            font-size: 60px;
-            color: var(--primary);
-            margin-bottom: 20px;
-        }
-        
-        .btn {
-            padding: 12px 30px;
-            border: none;
-            border-radius: 8px;
-            font-size: 14px;
-            font-weight: 600;
-            cursor: pointer;
-            transition: all 0.3s;
-            text-transform: uppercase;
-            letter-spacing: 0.5px;
-        }
-        
-        .btn-primary {
-            background: var(--primary);
-            color: white;
-        }
-        
-        .btn-primary:hover {
-            background: var(--primary-dark);
-            transform: translateY(-2px);
-            box-shadow: 0 5px 15px rgba(25, 118, 210, 0.3);
-        }
-        
-        .btn-secondary {
-            background: var(--secondary);
-            color: white;
-        }
-        
-        .btn-danger {
-            background: var(--danger);
-            color: white;
-        }
-        
-        .btn-success {
-            background: var(--success);
-            color: white;
-        }
-        
-        .parameters {
-            background: var(--light);
-            padding: 30px;
-            border-radius: 15px;
-            margin-bottom: 30px;
-        }
-        
-        .parameter-group {
-            display: grid;
-            grid-template-columns: repeat(auto-fit, minmax(200px, 1fr));
-            gap: 20px;
-        }
-        
-        .form-group {
-            margin-bottom: 20px;
-        }
-        
-        .form-group label {
-            display: block;
-            margin-bottom: 8px;
-            color: var(--dark);
-            font-weight: 500;
-            font-size: 14px;
-        }
-        
-        .form-group input,
-        .form-group select {
-            width: 100%;
-            padding: 10px 15px;
-            border: 2px solid var(--border);
-            border-radius: 8px;
-            font-size: 14px;
-            transition: all 0.3s;
-        }
-        
-        .form-group input:focus,
-        .form-group select:focus {
-            outline: none;
-            border-color: var(--primary);
-        }
-        
-        .progress-bar {
-            background: var(--light);
-            border-radius: 10px;
-            overflow: hidden;
-            margin: 20px 0;
-            height: 30px;
-            display: none;
-        }
-        
-        .progress-bar.active {
-            display: block;
-        }
-        
-        .progress-fill {
-            background: linear-gradient(90deg, var(--primary), var(--primary-dark));
-            height: 100%;
-            width: 0%;
-            transition: width 0.3s;
-            display: flex;
-            align-items: center;
-            justify-content: center;
-            color: white;
-            font-size: 12px;
-            font-weight: bold;
-        }
-        
-        .log-container {
-            background: #1e1e1e;
-            color: #0f0;
-            font-family: 'Courier New', monospace;
-            padding: 20px;
-            border-radius: 10px;
-            max-height: 300px;
-            overflow-y: auto;
-            margin: 20px 0;
-            font-size: 12px;
-            display: none;
-        }
-        
-        .log-container.active {
-            display: block;
-        }
-        
-        .log-entry {
-            margin-bottom: 5px;
-            opacity: 0;
-            animation: fadeIn 0.3s forwards;
-        }
-        
-        @keyframes fadeIn {
-            to { opacity: 1; }
-        }
-        
-        .results-table {
-            background: white;
-            border-radius: 15px;
-            overflow: hidden;
-            box-shadow: 0 5px 15px rgba(0,0,0,0.08);
-        }
-        
-        .results-table table {
-            width: 100%;
-            border-collapse: collapse;
-        }
-        
-        .results-table th {
-            background: var(--dark);
-            color: white;
-            padding: 15px;
-            text-align: left;
-            font-weight: 500;
-            font-size: 14px;
-            text-transform: uppercase;
-        }
-        
-        .results-table td {
-            padding: 15px;
-            border-bottom: 1px solid var(--border);
-        }
-        
-        .results-table tr:hover {
-            background: var(--light);
-        }
-        
-        .similarity-badge {
-            display: inline-block;
-            padding: 4px 12px;
-            border-radius: 20px;
-            font-size: 12px;
-            font-weight: bold;
-            color: white;
-        }
-        
-        .similarity-high { background: var(--danger); }
-        .similarity-medium { background: var(--warning); }
-        .similarity-low { background: var(--success); }
-        
-        .modal {
-            display: none;
-            position: fixed;
-            top: 0;
-            left: 0;
-            width: 100%;
-            height: 100%;
-            background: rgba(0,0,0,0.5);
-            justify-content: center;
-            align-items: center;
-            z-index: 1000;
-        }
-        
-        .modal.active {
-            display: flex;
-        }
-        
-        .modal-content {
-            background: white;
-            padding: 30px;
-            border-radius: 15px;
-            width: 90%;
-            max-width: 500px;
-            max-height: 80vh;
-            overflow-y: auto;
-        }
-        
-        .modal-header {
-            margin-bottom: 20px;
-            padding-bottom: 10px;
-            border-bottom: 2px solid var(--border);
-        }
-        
-        .modal-title {
-            font-size: 24px;
-            color: var(--dark);
-        }
-        
-        .modal-body {
-            margin: 20px 0;
-        }
-        
-        .modal-footer {
-            display: flex;
-            justify-content: flex-end;
-            gap: 10px;
-            margin-top: 30px;
-        }
-        
-        .login-container {
-            position: fixed;
-            top: 0;
-            left: 0;
-            width: 100%;
-            height: 100%;
-            background: linear-gradient(135deg, #667eea 0%, #764ba2 100%);
-            display: flex;
-            justify-content: center;
-            align-items: center;
-            z-index: 2000;
-        }
-        
-        .login-container.hidden {
-            display: none;
-        }
-        
-        .login-box {
-            background: white;
-            padding: 40px;
-            border-radius: 20px;
-            box-shadow: 0 20px 60px rgba(0,0,0,0.3);
-            width: 90%;
-            max-width: 400px;
-            text-align: center;
-        }
-        
-        .login-logo {
-            font-size: 48px;
-            color: var(--primary);
-            margin-bottom: 20px;
-        }
-        
-        .login-title {
-            font-size: 28px;
-            margin-bottom: 10px;
-            color: var(--dark);
-        }
-        
-        .login-subtitle {
-            color: #666;
-            margin-bottom: 30px;
-        }
-        
-        .alert {
-            padding: 15px 20px;
-            border-radius: 8px;
-            margin-bottom: 20px;
-            display: none;
-        }
-        
-        .alert.show {
-            display: block;
-        }
-        
-        .alert-success {
-            background: #d4edda;
-            color: #155724;
-            border: 1px solid #c3e6cb;
-        }
-        
-        .alert-error {
-            background: #f8d7da;
-            color: #721c24;
-            border: 1px solid #f5c6cb;
-        }
-        
-        .alert-info {
-            background: #d1ecf1;
-            color: #0c5460;
-            border: 1px solid #bee5eb;
-        }
-        
-        .uploaded-files {
-            margin-top: 20px;
-        }
-        
-        .file-item {
-            display: flex;
-            justify-content: space-between;
-            align-items: center;
-            padding: 10px 15px;
-            background: var(--light);
-            border-radius: 8px;
-            margin-bottom: 10px;
-        }
-        
-        .file-name {
-            font-size: 14px;
-            color: var(--dark);
-        }
-        
-        .file-size {
-            font-size: 12px;
-            color: #666;
-        }
-        
-        .archives-grid {
-            display: grid;
-            gap: 20px;
-            margin-top: 20px;
-        }
-        
-        .archive-year {
-            background: white;
-            border-radius: 15px;
-            padding: 20px;
-            box-shadow: 0 5px 15px rgba(0,0,0,0.08);
-        }
-        
-        .archive-year h3 {
-            color: var(--dark);
-            margin-bottom: 15px;
-            font-size: 20px;
-        }
-        
-        .archive-list {
-            display: grid;
-            gap: 10px;
-        }
-        
-        .archive-item {
-            display: flex;
-            justify-content: space-between;
-            align-items: center;
-            padding: 10px 15px;
-            background: var(--light);
-            border-radius: 8px;
-        }
-        
-        .archive-name {
-            font-weight: 500;
-            color: var(--dark);
-        }
-        
-        .archive-info {
-            font-size: 12px;
-            color: #666;
-        }
-
-        .experiments-panel {
-            background: white;
-            padding: 25px;
-            border-radius: 15px;
-            box-shadow: 0 5px 15px rgba(0,0,0,0.08);
-            margin-bottom: 30px;
-        }
-
-        .experiments-panel h3 {
-            margin-bottom: 15px;
-            font-size: 20px;
-            color: var(--dark);
-        }
-
-        .experiment-tags {
-            display: flex;
-            flex-wrap: wrap;
-            gap: 10px;
-        }
-
-        .experiment-tag {
-            background: var(--light);
-            border: 1px solid var(--border);
-            padding: 6px 14px;
-            border-radius: 20px;
-            font-size: 12px;
-            color: var(--secondary);
-            font-weight: 600;
-            letter-spacing: 0.5px;
-        }
-
-        .experiment-empty {
-            color: #999;
-            font-size: 13px;
-        }
-
-        .hidden {
-            display: none !important;
-        }
-
-        .error-text {
-            color: var(--danger);
-            font-size: 13px;
-            margin-top: 5px;
-            display: none;
-        }
-
-        .modal .error-text {
-            display: block;
-            min-height: 18px;
-        }
-
-        .form-hint {
-            font-size: 12px;
-            color: #888;
-            margin-top: 4px;
-        }
-
-        .file-manager {
-            display: none;
-        }
-        
-        .admin .file-manager {
-            display: block;
-        }
-        
-        .tree-view {
-            background: var(--light);
-            border-radius: 10px;
-            padding: 20px;
-            max-height: 500px;
-            overflow-y: auto;
-        }
-        
-        .tree-item {
-            padding: 8px 0;
-            cursor: pointer;
-            user-select: none;
-        }
-        
-        .tree-item:hover {
-            background: rgba(25, 118, 210, 0.05);
-        }
-        
-        .tree-folder::before {
-            content: '📁 ';
-        }
-        
-        .tree-file::before {
-            content: '📄 ';
-        }
-        
-        .tree-children {
-            margin-left: 20px;
-        }
-        
-        .spinner {
-            border: 3px solid var(--light);
-            border-top: 3px solid var(--primary);
-            border-radius: 50%;
-            width: 40px;
-            height: 40px;
-            animation: spin 1s linear infinite;
-            margin: 20px auto;
-        }
-        
-        @keyframes spin {
-            0% { transform: rotate(0deg); }
-            100% { transform: rotate(360deg); }
-        }
-    </style>
-</head>
-<body>
-    <!-- Login Screen -->
-    <div class="login-container" id="loginContainer">
-        <div class="login-box">
-            <div class="login-logo">🔍</div>
-            <h1 class="login-title">Plagiarism Checker</h1>
-            <p class="login-subtitle">Dr. Kolonsky Algorithm</p>
-            
-            <div class="alert alert-error" id="loginError"></div>
-            
-            <form id="loginForm">
-                <div class="form-group">
-                    <input type="text" id="username" placeholder="Username" required>
-                </div>
-                <div class="form-group">
-                    <input type="password" id="password" placeholder="Password" required>
-                </div>
-                <button type="submit" class="btn btn-primary" style="width: 100%;">Login</button>
-            </form>
-            
-            <p style="margin-top: 20px; color: #666; font-size: 12px;">
-                Default: admin/admin123 or teacher/teacher123
-            </p>
-        </div>
-    </div>
-    
-    <!-- Main Application -->
-    <div class="container" id="mainApp" style="display: none;">
-        <aside class="sidebar">
-            <div class="logo">
-                <h1>🔍 PlagCheck</h1>
-                <p>Dr. Kolonsky Algorithm</p>
-            </div>
-            
-            <ul class="nav-menu">
-                <li class="nav-item">
-                    <a class="nav-link active" data-section="dashboard">
-                        <span class="nav-icon">📊</span>
-                        <span>Dashboard</span>
-                    </a>
-                </li>
-                <li class="nav-item">
-                    <a class="nav-link" data-section="check">
-                        <span class="nav-icon">🔍</span>
-                        <span>New Check</span>
-                    </a>
-                </li>
-                <li class="nav-item">
-                    <a class="nav-link" data-section="history">
-                        <span class="nav-icon">📜</span>
-                        <span>History</span>
-                    </a>
-                </li>
-                <li class="nav-item admin-only" style="display: none;">
-                    <a class="nav-link" data-section="admin">
-                        <span class="nav-icon">⚙️</span>
-                        <span>Admin Panel</span>
-                    </a>
-                </li>
-                <li class="nav-item">
-                    <a class="nav-link" id="logoutBtn">
-                        <span class="nav-icon">🚪</span>
-                        <span>Logout</span>
-                    </a>
-                </li>
-            </ul>
-            
-            <div class="user-info">
-                <div class="username" id="currentUsername">-</div>
-                <div class="role" id="currentRole">-</div>
-            </div>
-        </aside>
-        
-        <main class="main-content">
-            <!-- Dashboard Section -->
-            <section class="section active" id="dashboard">
-                <div class="section-header">
-                    <h2 class="section-title">Dashboard</h2>
-                    <p class="section-subtitle">System overview and archive database</p>
-                </div>
-                
-                <div class="stats-grid">
-                    <div class="stat-card">
-                        <h3>Total Archives</h3>
-                        <div class="value" id="totalArchives">0</div>
-                        <div class="label">in database</div>
-<<<<<<< HEAD
-                    </div>
-                    <div class="stat-card">
-                        <h3>Academic Years</h3>
-                        <div class="value" id="totalYears">-</div>
-                        <div class="label" id="yearsLabel">No academic year data available</div>
-=======
-                    </div>
-                    <div class="stat-card">
-                        <h3>Academic Years</h3>
-                        <div class="value" id="totalYears">0</div>
-                        <div class="label">available</div>
-                    </div>
-                    <div class="stat-card">
-                        <h3>Experiments</h3>
-                        <div class="value" id="totalExperiments">0</div>
-                        <div class="label">different types</div>
->>>>>>> 10dc0be1
-                    </div>
-                </div>
-
-                <div class="experiments-panel">
-                    <h3>Available Experiments</h3>
-                    <div class="experiment-tags" id="experimentsList">
-                        <span class="experiment-empty">No experiments in the library yet</span>
-                    </div>
-                </div>
-<<<<<<< HEAD
-=======
-
-                <h3 style="margin: 30px 0 20px;">Archive Database by Academic Year</h3>
-                <div class="archives-grid" id="archivesGrid"></div>
->>>>>>> 10dc0be1
-            </section>
-            
-            <!-- New Check Section -->
-            <section class="section" id="check">
-                <div class="section-header">
-                    <h2 class="section-title">New Plagiarism Check</h2>
-                    <p class="section-subtitle">Upload files and configure check parameters</p>
-                </div>
-                
-                <div class="upload-area" id="uploadArea">
-                    <div class="upload-icon">📁</div>
-                    <p style="font-size: 18px; margin-bottom: 10px;">Drag & drop archive here</p>
-                    <p style="color: #666; margin-bottom: 20px;">or</p>
-                    <input type="file" id="fileInput" style="display: none;" accept=".zip" multiple>
-                    <button class="btn btn-primary" onclick="document.getElementById('fileInput').click()">
-                        Choose Files
-                    </button>
-                    <p style="color: #999; margin-top: 15px; font-size: 12px;">
-                        Supported format: YYYY.NN_experiment.zip (e.g., 2024.01_DC.zip)
-                    </p>
-                </div>
-                
-                <div class="uploaded-files" id="uploadedFiles"></div>
-                
-                <div class="parameters">
-                    <h3 style="margin-bottom: 20px;">Check Parameters</h3>
-                    <div class="parameter-group">
-                        <div class="form-group">
-                            <label>Similarity Threshold (%)</label>
-                            <input type="number" id="threshold" value="95" min="50" max="100">
-                        </div>
-                        <div class="form-group">
-                            <label>Days Between Submissions</label>
-                            <input type="number" id="daysDiff" value="14" min="0">
-                        </div>
-                        <div class="form-group">
-                            <label>Max Copied Images</label>
-                            <input type="number" id="imagesCopied" value="2" min="0">
-                        </div>
-                    </div>
-                    
-                    <div style="margin-top: 30px; display: flex; gap: 10px;">
-                        <button class="btn btn-primary" id="startCheckBtn">Start Check</button>
-                        <button class="btn btn-secondary" id="clearFilesBtn">Clear Files</button>
-                    </div>
-                </div>
-                
-                <div class="progress-bar" id="progressBar">
-                    <div class="progress-fill" id="progressFill">0%</div>
-                </div>
-                
-                <div id="progressMessage" style="text-align: center; margin: 10px 0; color: #666;"></div>
-                
-                <div class="log-container" id="logContainer"></div>
-                
-                <div id="resultsSection" style="display: none;">
-                    <h3 style="margin: 30px 0 20px;">Check Results</h3>
-                    <div style="margin-bottom: 20px;">
-                        <button class="btn btn-success" id="downloadResultsBtn" disabled>
-                            📥 Download Results
-                        </button>
-                        <p class="form-hint" id="resultsHint" style="margin-top: 8px;">The archive includes the compare.py report and highlighted files.</p>
-                    </div>
-                    <div class="results-table">
-                        <table>
-                            <thead>
-                                <tr>
-                                    <th>Student 1</th>
-                                    <th>Student 2</th>
-                                    <th>Similarity</th>
-                                </tr>
-                            </thead>
-                            <tbody id="resultsTable"></tbody>
-                        </table>
-                    </div>
-                </div>
-            </section>
-            
-            <!-- History Section -->
-            <section class="section" id="history">
-                <div class="section-header">
-                    <h2 class="section-title">Check History</h2>
-                    <p class="section-subtitle">View previous plagiarism checks</p>
-                </div>
-                
-                <div class="results-table">
-                    <table>
-                        <thead>
-                            <tr>
-                                <th>Date</th>
-                                <th>File</th>
-                                <th>Status</th>
-                                <th>Matches</th>
-                                <th>Actions</th>
-                            </tr>
-                        </thead>
-                        <tbody id="historyTable"></tbody>
-                    </table>
-                </div>
-            </section>
-            
-            <!-- Admin Section -->
-            <section class="section" id="admin">
-                <div class="section-header">
-                    <h2 class="section-title">Admin Panel</h2>
-                    <p class="section-subtitle">Manage users and archive library</p>
-                </div>
-                
-                <div style="margin-bottom: 30px;">
-                    <h3 style="margin-bottom: 20px;">User Management</h3>
-                    <button class="btn btn-primary" id="addUserBtn">+ Add User</button>
-                    
-                    <div class="results-table" style="margin-top: 20px;">
-                        <table>
-                            <thead>
-                                <tr>
-                                    <th>Username</th>
-                                    <th>Role</th>
-                                    <th>Actions</th>
-                                </tr>
-                            </thead>
-                            <tbody id="usersTable"></tbody>
-                        </table>
-                    </div>
-                </div>
-                
-                <div class="file-manager">
-                    <h3 style="margin-bottom: 20px;">Archive Library Manager</h3>
-                    <div style="margin-bottom: 20px;">
-                        <input type="file" id="libraryFileInput" accept=".zip" multiple style="display: none;">
-                        <button class="btn btn-primary" onclick="document.getElementById('libraryFileInput').click()">
-                            📁 Upload Archives to Library
-                        </button>
-                        <button class="btn btn-secondary" id="refreshLibraryBtn">
-                            🔄 Refresh
-                        </button>
-                    </div>
-                    
-                    <div class="tree-view" id="libraryTree">
-                        <div class="spinner"></div>
-                    </div>
-                </div>
-            </section>
-        </main>
-    </div>
-    
-    <!-- File Rename Modal -->
-    <div class="modal" id="renameModal">
-        <div class="modal-content">
-            <div class="modal-header">
-                <h2 class="modal-title">Fix Archive Name</h2>
-            </div>
-            <div class="modal-body">
-                <p style="margin-bottom: 20px; color: #666;">
-                    The file name doesn't match the required format. Please provide the following information:
-                </p>
-                <div class="form-group">
-                    <label>Current filename:</label>
-                    <p id="currentFilename" style="font-weight: bold; color: var(--dark);"></p>
-                </div>
-                <div class="form-group">
-                    <label>Academic Year</label>
-                    <select id="academicYear"></select>
-                    <input type="text" id="customAcademicYear" class="hidden" placeholder="Enter year, e.g. 2024-2025">
-                    <p class="form-hint">Select an existing academic year or choose “Other” to type a new one.</p>
-                </div>
-                <div class="form-group">
-                    <label>Semester</label>
-                    <select id="semester">
-                        <option value="01">01 (Fall)</option>
-                        <option value="02">02 (Spring)</option>
-                    </select>
-                </div>
-                <div class="form-group">
-                    <label>Experiment</label>
-                    <select id="experimentType"></select>
-                    <input type="text" id="customExperiment" class="hidden" placeholder="Enter experiment code">
-                    <p class="form-hint">Letters, numbers and “-” only. Existing experiments are pre-filled.</p>
-                </div>
-                <p id="renameError" class="error-text"></p>
-                <div class="form-group">
-                    <label>New filename:</label>
-                    <p id="newFilename" style="font-weight: bold; color: var(--primary);"></p>
-                </div>
-            </div>
-            <div class="modal-footer">
-                <button class="btn btn-secondary" id="cancelRenameBtn">Cancel</button>
-                <button class="btn btn-primary" id="confirmRenameBtn">Rename & Upload</button>
-            </div>
-        </div>
-    </div>
-    
-    <!-- User Management Modal -->
-    <div class="modal" id="userModal">
-        <div class="modal-content">
-            <div class="modal-header">
-                <h2 class="modal-title" id="userModalTitle">Add User</h2>
-            </div>
-            <div class="modal-body">
-                <p id="userModalError" class="error-text"></p>
-                <div class="form-group">
-                    <label>Username</label>
-                    <input type="text" id="userUsername" required>
-                </div>
-                <div class="form-group">
-                    <label>Password</label>
-                    <input type="password" id="userPassword" placeholder="Leave empty to keep current" >
-                </div>
-                <div class="form-group">
-                    <label>Role</label>
-                    <select id="userRole">
-                        <option value="teacher">Teacher</option>
-                        <option value="admin">Admin</option>
-                    </select>
-                </div>
-            </div>
-            <div class="modal-footer">
-                <button class="btn btn-secondary" id="cancelUserBtn">Cancel</button>
-                <button class="btn btn-primary" id="saveUserBtn">Save</button>
-            </div>
-        </div>
-    </div>
-    
-    <script>
-        let currentUser = null;
-        let currentCheckId = null;
-        let uploadedFiles = [];
-        let availableExperiments = [];
-        let availableAcademicYears = [];
-        let yearCodeMap = {};
-        let pendingFile = null;
-        let userModalMode = 'create';
-        let editingUserId = null;
-        
-        // Check saved session
-        function checkSession() {
-            const savedUser = localStorage.getItem('username');
-            const savedToken = localStorage.getItem('token');
-            
-            if (savedUser && savedToken) {
-                fetch('/session/verify', {
-                    method: 'POST',
-                    headers: { 'Content-Type': 'application/json' },
-                    body: JSON.stringify({ username: savedUser, token: savedToken })
-                })
-                .then(r => r.json())
-                .then(data => {
-                    if (data.success) {
-                        currentUser = { username: savedUser, role: localStorage.getItem('role'), token: savedToken };
-                        showMainApp();
-                    }
-                });
-            }
-        }
-        
-        // Login
-        document.getElementById('loginForm').addEventListener('submit', async (e) => {
-            e.preventDefault();
-            
-            const username = document.getElementById('username').value;
-            const password = document.getElementById('password').value;
-            
-            try {
-                const response = await fetch('/login', {
-                    method: 'POST',
-                    headers: { 'Content-Type': 'application/json' },
-                    body: JSON.stringify({ username, password })
-                });
-                
-                const data = await response.json();
-                
-                if (data.success) {
-                    currentUser = data;
-                    localStorage.setItem('username', data.username);
-                    localStorage.setItem('role', data.role);
-                    localStorage.setItem('token', data.token);
-                    showMainApp();
-                } else {
-                    showLoginError('Invalid username or password');
-                }
-            } catch (error) {
-                showLoginError('Connection error');
-            }
-        });
-        
-        function showLoginError(message) {
-            const errorDiv = document.getElementById('loginError');
-            errorDiv.textContent = message;
-            errorDiv.classList.add('show');
-            setTimeout(() => errorDiv.classList.remove('show'), 3000);
-        }
-        
-        function showMainApp() {
-            document.getElementById('loginContainer').classList.add('hidden');
-            document.getElementById('mainApp').style.display = 'flex';
-            document.getElementById('currentUsername').textContent = currentUser.username;
-            document.getElementById('currentRole').textContent = currentUser.role;
-            
-            if (currentUser.role === 'admin') {
-                document.querySelectorAll('.admin-only').forEach(el => el.style.display = 'block');
-                document.body.classList.add('admin');
-            }
-            
-            loadDashboard();
-            loadHistory();
-            if (currentUser.role === 'admin') {
-                loadUsers();
-                loadLibraryTree();
-            }
-        }
-        
-        // Logout
-        document.getElementById('logoutBtn').addEventListener('click', async () => {
-            await fetch('/logout', { method: 'POST' });
-            localStorage.clear();
-            location.reload();
-        });
-        
-<<<<<<< HEAD
-        function activateSection(sectionId) {
-            document.querySelectorAll('.nav-link[data-section]').forEach(link => {
-                if (link.dataset.section === sectionId) {
-                    link.classList.add('active');
-                } else {
-                    link.classList.remove('active');
-                }
-            });
-
-            document.querySelectorAll('.section').forEach(section => {
-                if (section.id === sectionId) {
-                    section.classList.add('active');
-                } else {
-                    section.classList.remove('active');
-                }
-            });
-        }
-
-        // Navigation
-        document.querySelectorAll('.nav-link[data-section]').forEach(link => {
-            link.addEventListener('click', (e) => {
-                e.preventDefault();
-                activateSection(link.dataset.section);
-            });
-        });
-=======
-        // Navigation
-        document.querySelectorAll('.nav-link[data-section]').forEach(link => {
-            link.addEventListener('click', (e) => {
-                e.preventDefault();
-                const section = link.dataset.section;
-                
-                document.querySelectorAll('.nav-link').forEach(l => l.classList.remove('active'));
-                document.querySelectorAll('.section').forEach(s => s.classList.remove('active'));
-                
-                link.classList.add('active');
-                document.getElementById(section).classList.add('active');
-            });
-        });
->>>>>>> 10dc0be1
-        
-        // Load dashboard
-        async function loadDashboard() {
-            try {
-                const response = await fetch('/archives/info');
-                const data = await response.json();
-
-                if (data.success && data.info) {
-                    const info = data.info;
-
-                    availableExperiments = Array.isArray(info.experiments) ? info.experiments.slice().sort() : [];
-<<<<<<< HEAD
-
-                    const rawYears = Array.isArray(info.available_years) ? info.available_years : [];
-                    const normalisedYears = [];
-                    rawYears.forEach(year => {
-                        const normalised = normaliseAcademicYearLabel(year);
-                        if (normalised) {
-                            normalisedYears.push(normalised);
-                        }
-                    });
-                    availableAcademicYears = Array.from(new Set(normalisedYears)).sort();
-
-                    yearCodeMap = {};
-                    if (info.year_codes) {
-                        Object.entries(info.year_codes).forEach(([label, code]) => {
-                            const normalised = normaliseAcademicYearLabel(label);
-                            if (normalised) {
-                                yearCodeMap[normalised] = code;
-                                if (normalised !== label) {
-                                    yearCodeMap[label] = code;
-                                }
-                            }
-                        });
-                    }
-
-                    document.getElementById('totalArchives').textContent = info.total_archives || 0;
-
-                    const yearRangeEl = document.getElementById('totalYears');
-                    const yearRangeLabel = document.getElementById('yearsLabel');
-                    const range = info.year_range;
-                    if (range && range.start && range.end) {
-                        yearRangeEl.textContent = `${range.start} – ${range.end}`;
-                        yearRangeLabel.textContent = `Academic years from ${range.start} to ${range.end}`;
-                    } else {
-                        yearRangeEl.textContent = 'No data';
-                        yearRangeLabel.textContent = 'Upload archives to build coverage';
-                    }
-=======
-                    availableAcademicYears = Array.isArray(info.available_years) ? info.available_years.slice().sort() : [];
-                    yearCodeMap = info.year_codes || {};
-
-                    document.getElementById('totalArchives').textContent = info.total_archives || 0;
-                    const yearsCount = Object.keys(info.by_year || {}).filter(year => year && year !== 'unknown').length;
-                    document.getElementById('totalYears').textContent = yearsCount;
-                    document.getElementById('totalExperiments').textContent = availableExperiments.length;
->>>>>>> 10dc0be1
-
-                    const experimentsList = document.getElementById('experimentsList');
-                    experimentsList.innerHTML = '';
-                    if (availableExperiments.length === 0) {
-                        experimentsList.innerHTML = '<span class="experiment-empty">No experiments in the library yet</span>';
-                    } else {
-                        availableExperiments.forEach(exp => {
-                            const badge = document.createElement('span');
-                            badge.className = 'experiment-tag';
-                            badge.textContent = exp;
-                            experimentsList.appendChild(badge);
-                        });
-                    }
-
-<<<<<<< HEAD
-=======
-                    const grid = document.getElementById('archivesGrid');
-                    grid.innerHTML = '';
-
-                    const yearGroups = {};
-                    (info.archives || []).forEach(archive => {
-                        const year = archive.year && archive.year !== 'unknown' ? archive.year : 'Unclassified';
-                        if (!yearGroups[year]) {
-                            yearGroups[year] = [];
-                        }
-                        yearGroups[year].push(archive);
-                    });
-
-                    const sortedYears = Object.keys(yearGroups).sort((a, b) => {
-                        if (a === 'Unclassified') return 1;
-                        if (b === 'Unclassified') return -1;
-                        const aStart = parseInt(normaliseAcademicYearLabel(a).slice(0, 4), 10);
-                        const bStart = parseInt(normaliseAcademicYearLabel(b).slice(0, 4), 10);
-                        if (isNaN(aStart) || isNaN(bStart)) {
-                            return a.localeCompare(b);
-                        }
-                        return bStart - aStart;
-                    });
-
-                    if (sortedYears.length === 0) {
-                        grid.innerHTML = '<p class="experiment-empty">No archives in the library yet.</p>';
-                    }
-
-                    sortedYears.forEach(year => {
-                        const archives = yearGroups[year];
-                        const experiments = Array.from(new Set(archives.map(a => a.experiment))).sort();
-                        const yearDiv = document.createElement('div');
-                        yearDiv.className = 'archive-year';
-
-                        yearDiv.innerHTML = `
-                            <h3>${year === 'Unclassified' ? 'Unclassified Archives' : `${year} Academic Year`}</h3>
-                            <div class="experiment-tags" style="margin-bottom: 15px;">
-                                ${experiments.length ? experiments.map(exp => `<span class="experiment-tag">${exp}</span>`).join('') : '<span class="experiment-empty">No experiments listed</span>'}
-                            </div>
-                            <div class="archive-list">
-                                ${archives.map(a => `
-                                    <div class="archive-item">
-                                        <div>
-                                            <div class="archive-name">${a.name}</div>
-                                            <div class="archive-info">
-                                                Size: ${(a.size / 1024 / 1024).toFixed(2)} MB${a.year_code ? ` · Code: ${a.year_code}` : ''}
-                                            </div>
-                                        </div>
-                                    </div>
-                                `).join('')}
-                            </div>
-                        `;
-
-                        grid.appendChild(yearDiv);
-                    });
-
->>>>>>> 10dc0be1
-                    updateRenameSelectors();
-                }
-            } catch (error) {
-                console.error('Error loading dashboard:', error);
-            }
-        }
-
-        function getSuggestedAcademicYears() {
-            const suggestions = new Set(availableAcademicYears.filter(Boolean));
-            const now = new Date();
-            const month = now.getMonth();
-            const currentStart = month >= 7 ? now.getFullYear() : now.getFullYear() - 1;
-            suggestions.add(`${currentStart}-${currentStart + 1}`);
-            suggestions.add(`${currentStart + 1}-${currentStart + 2}`);
-            return Array.from(suggestions).sort();
-        }
-
-        function updateRenameSelectors() {
-            const yearSelect = document.getElementById('academicYear');
-            const experimentSelect = document.getElementById('experimentType');
-            if (!yearSelect || !experimentSelect) {
-                return;
-            }
-
-            const yearOptions = getSuggestedAcademicYears();
-            yearSelect.innerHTML = '';
-
-            if (yearOptions.length) {
-                yearOptions.forEach(year => {
-                    const option = document.createElement('option');
-                    option.value = year;
-                    option.textContent = year;
-                    yearSelect.appendChild(option);
-                });
-            } else {
-                const placeholder = document.createElement('option');
-                placeholder.value = '';
-                placeholder.textContent = '-- Select --';
-                yearSelect.appendChild(placeholder);
-            }
-
-            const customYearOption = document.createElement('option');
-            customYearOption.value = '__custom__';
-            customYearOption.textContent = 'Other…';
-            yearSelect.appendChild(customYearOption);
-
-            if (yearOptions.length) {
-                yearSelect.value = yearOptions[0];
-                toggleCustomAcademicYear(false);
-            } else {
-                yearSelect.value = '__custom__';
-                toggleCustomAcademicYear(true);
-            }
-
-            experimentSelect.innerHTML = '';
-            if (availableExperiments.length) {
-                availableExperiments.forEach(exp => {
-                    const option = document.createElement('option');
-                    option.value = exp;
-                    option.textContent = exp;
-                    experimentSelect.appendChild(option);
-                });
-            }
-            const customExperimentOption = document.createElement('option');
-            customExperimentOption.value = '__custom__';
-            customExperimentOption.textContent = 'Other…';
-            experimentSelect.appendChild(customExperimentOption);
-
-            if (availableExperiments.length) {
-                experimentSelect.value = availableExperiments[0];
-                toggleCustomExperiment(false);
-            } else {
-                experimentSelect.value = '__custom__';
-                toggleCustomExperiment(true);
-            }
-
-            document.getElementById('customAcademicYear').value = '';
-            document.getElementById('customExperiment').value = '';
-
-            updateNewFilename();
-        }
-
-        function normaliseAcademicYearLabel(label) {
-            if (!label) {
-                return '';
-            }
-            const trimmed = label.trim();
-            const digits = trimmed.replace(/[^0-9]/g, '');
-
-            if (digits.length >= 8) {
-                const start = digits.slice(0, 4);
-                const end = digits.slice(-4);
-                return `${start}-${end}`;
-            }
-
-            if (digits.length === 4) {
-                if (digits.startsWith('19') || digits.startsWith('20')) {
-                    const start = digits;
-                    return `${start}-${parseInt(start, 10) + 1}`;
-                }
-                const start = `20${digits.slice(0, 2)}`;
-                const end = `20${digits.slice(2)}`;
-                return `${start}-${end}`;
-            }
-
-            if (digits.length === 2) {
-                const start = `20${digits}`;
-                return `${start}-${parseInt(start, 10) + 1}`;
-            }
-
-            return trimmed;
-        }
-
-        function toggleCustomAcademicYear(show) {
-            const input = document.getElementById('customAcademicYear');
-            if (!input) return;
-            if (show) {
-                input.classList.remove('hidden');
-                input.focus();
-            } else {
-                input.classList.add('hidden');
-                input.value = '';
-            }
-        }
-
-        function toggleCustomExperiment(show) {
-            const input = document.getElementById('customExperiment');
-            if (!input) return;
-            if (show) {
-                input.classList.remove('hidden');
-                input.focus();
-            } else {
-                input.classList.add('hidden');
-                input.value = '';
-            }
-        }
-
-        function sanitizeExperimentName(value) {
-            return value.trim().replace(/\s+/g, '-').replace(/[^A-Za-z0-9-]/g, '');
-        }
-
-        function getAcademicYearLabel() {
-            const select = document.getElementById('academicYear');
-            if (!select) return '';
-            if (select.value === '__custom__') {
-                return normaliseAcademicYearLabel(document.getElementById('customAcademicYear').value);
-            }
-            return normaliseAcademicYearLabel(select.value);
-        }
-
-        function getYearCodeForLabel(label) {
-            if (!label) {
-                return '';
-            }
-            const normalisedLabel = normaliseAcademicYearLabel(label);
-            if (yearCodeMap && yearCodeMap[normalisedLabel]) {
-                return yearCodeMap[normalisedLabel];
-            }
-            if (yearCodeMap && yearCodeMap[label]) {
-                return yearCodeMap[label];
-            }
-            const digits = normalisedLabel.replace(/[^0-9]/g, '');
-            if (digits.length >= 8) {
-                return digits.slice(0, 4);
-            }
-            if (digits.length === 4) {
-                if (digits.startsWith('19') || digits.startsWith('20')) {
-                    return digits;
-                }
-                return `20${digits.slice(0, 2)}`;
-            }
-            if (digits.length === 2) {
-                return `20${digits}`;
-            }
-            return '';
-        }
-
-        function showRenameError(message) {
-            const errorEl = document.getElementById('renameError');
-            if (!errorEl) return;
-            errorEl.textContent = message || '';
-            errorEl.style.display = message ? 'block' : 'none';
-        }
-
-        function updateNewFilename() {
-            const semester = document.getElementById('semester').value;
-            const experimentSelect = document.getElementById('experimentType');
-            const customExperimentInput = document.getElementById('customExperiment');
-
-            let experiment = '';
-            if (experimentSelect.value === '__custom__') {
-                experiment = sanitizeExperimentName(customExperimentInput.value);
-            } else {
-                experiment = experimentSelect.value;
-            }
-
-            const yearLabel = getAcademicYearLabel();
-            const yearCode = getYearCodeForLabel(yearLabel);
-
-            const filename = yearCode && semester && experiment
-                ? `${yearCode}.${semester}_${experiment}.zip`
-                : '—';
-
-            document.getElementById('newFilename').textContent = filename;
-            if (filename !== '—') {
-                showRenameError('');
-            }
-        }
-
-        function closeRenameModal() {
-            const modal = document.getElementById('renameModal');
-            modal.classList.remove('active');
-            document.getElementById('customAcademicYear').value = '';
-            document.getElementById('customExperiment').value = '';
-            showRenameError('');
-            pendingFile = null;
-        }
-
-        // File upload handling
-        const uploadArea = document.getElementById('uploadArea');
-        const fileInput = document.getElementById('fileInput');
-
-        uploadArea.addEventListener('dragover', (e) => {
-            e.preventDefault();
-            uploadArea.classList.add('dragover');
-        });
-        
-        uploadArea.addEventListener('dragleave', () => {
-            uploadArea.classList.remove('dragover');
-        });
-        
-        uploadArea.addEventListener('drop', (e) => {
-            e.preventDefault();
-            uploadArea.classList.remove('dragover');
-            handleFiles(e.dataTransfer.files);
-        });
-
-        fileInput.addEventListener('change', (e) => {
-            handleFiles(e.target.files);
-            e.target.value = '';
-        });
-
-        async function handleFiles(files) {
-            for (const file of Array.from(files)) {
-                if (!file.name.toLowerCase().endsWith('.zip')) {
-                    alert('Please upload only ZIP files');
-                    continue;
-                }
-
-                try {
-                    const response = await fetch('/validate_filename', {
-                        method: 'POST',
-                        headers: { 'Content-Type': 'application/json' },
-                        body: JSON.stringify({ filename: file.name })
-                    });
-                    const validation = await response.json();
-
-                    if (validation.success && validation.valid) {
-                        uploadFile(file);
-                    } else if (validation.success) {
-                        if (Array.isArray(validation.available_experiments)) {
-                            availableExperiments = validation.available_experiments.slice().sort();
-                        }
-                        if (Array.isArray(validation.available_years)) {
-                            availableAcademicYears = validation.available_years.slice().sort();
-                        }
-                        if (validation.year_codes) {
-                            yearCodeMap = validation.year_codes;
-                        }
-                        showRenameModal(file);
-                    } else {
-                        alert('Unable to validate filename. Please try again.');
-                    }
-                } catch (error) {
-                    console.error('Validation error:', error);
-                    alert('Unable to validate filename. Please try again.');
-                }
-            }
-        }
-
-        function showRenameModal(file) {
-            pendingFile = file;
-            const modal = document.getElementById('renameModal');
-            document.getElementById('currentFilename').textContent = file.name;
-            showRenameError('');
-            updateRenameSelectors();
-            modal.classList.add('active');
-        }
-
-        document.getElementById('academicYear').addEventListener('change', (e) => {
-            toggleCustomAcademicYear(e.target.value === '__custom__');
-            updateNewFilename();
-        });
-        document.getElementById('customAcademicYear').addEventListener('input', updateNewFilename);
-        document.getElementById('semester').addEventListener('change', updateNewFilename);
-        document.getElementById('experimentType').addEventListener('change', (e) => {
-            toggleCustomExperiment(e.target.value === '__custom__');
-            updateNewFilename();
-        });
-        document.getElementById('customExperiment').addEventListener('input', updateNewFilename);
-
-        document.getElementById('confirmRenameBtn').addEventListener('click', () => {
-            if (pendingFile) {
-                const yearLabel = getAcademicYearLabel();
-                const sem = document.getElementById('semester').value;
-                const experimentSelect = document.getElementById('experimentType');
-                const customExperimentInput = document.getElementById('customExperiment');
-
-                if (!yearLabel) {
-                    showRenameError('Please select or enter the academic year.');
-                    return;
-                }
-
-                const yearCode = getYearCodeForLabel(yearLabel);
-                if (!yearCode) {
-                    showRenameError('Academic year must be in format YYYY-YYYY.');
-                    return;
-                }
-
-                let experiment = '';
-                if (experimentSelect.value === '__custom__') {
-                    experiment = sanitizeExperimentName(customExperimentInput.value);
-                    if (!experiment) {
-                        showRenameError('Please enter the experiment code.');
-                        return;
-                    }
-                    if (!availableExperiments.includes(experiment)) {
-                        availableExperiments.push(experiment);
-                        availableExperiments.sort();
-                    }
-                } else {
-                    experiment = experimentSelect.value;
-                }
-
-                const newName = `${yearCode}.${sem}_${experiment}.zip`;
-                const renamedFile = new File([pendingFile], newName, { type: pendingFile.type });
-                uploadFile(renamedFile);
-                const normalisedYear = normaliseAcademicYearLabel(yearLabel);
-                if (!availableAcademicYears.includes(normalisedYear)) {
-                    availableAcademicYears.push(normalisedYear);
-                    availableAcademicYears.sort();
-                }
-                closeRenameModal();
-            }
-        });
-
-        document.getElementById('cancelRenameBtn').addEventListener('click', () => {
-            closeRenameModal();
-        });
-        
-        async function uploadFile(file) {
-            const formData = new FormData();
-            formData.append('file', file);
-            
-            try {
-                const response = await fetch('/upload', {
-                    method: 'POST',
-                    body: formData
-                });
-                
-                const data = await response.json();
-                if (data.success) {
-                    uploadedFiles = uploadedFiles.concat(data.files);
-                    displayUploadedFiles();
-                }
-            } catch (error) {
-                console.error('Upload error:', error);
-            }
-        }
-        
-        function displayUploadedFiles() {
-            const container = document.getElementById('uploadedFiles');
-            if (uploadedFiles.length === 0) {
-                container.innerHTML = '';
-                return;
-            }
-            
-            container.innerHTML = '<h4 style="margin-bottom: 10px;">Uploaded Files:</h4>';
-            uploadedFiles.forEach(file => {
-                container.innerHTML += `
-                    <div class="file-item">
-                        <div>
-                            <div class="file-name">${file.name}</div>
-                            <div class="file-size">${(file.size / 1024).toFixed(2)} KB</div>
-                        </div>
-                    </div>
-                `;
-            });
-        }
-        
-        // Clear files
-        document.getElementById('clearFilesBtn').addEventListener('click', async () => {
-            try {
-                const response = await fetch('/clear_uploads', { method: 'POST' });
-                if (!response.ok) {
-                    throw new Error('Failed to clear uploads');
-                }
-            } catch (error) {
-                console.error('Clear uploads error:', error);
-            } finally {
-                uploadedFiles = [];
-                pendingFile = null;
-                const fileInput = document.getElementById('fileInput');
-                if (fileInput) {
-                    fileInput.value = '';
-                }
-                displayUploadedFiles();
-            }
-        });
-        
-        // Start check
-        document.getElementById('startCheckBtn').addEventListener('click', async () => {
-            if (uploadedFiles.length === 0) {
-                alert('Please upload files first');
-                return;
-            }
-            
-            const parameters = {
-                threshold: document.getElementById('threshold').value,
-                days_diff: document.getElementById('daysDiff').value,
-                images_copied: document.getElementById('imagesCopied').value,
-                // Hidden parameters with defaults
-                ngram_min: 2,
-                ngram_max: 5,
-                min_pixel_size: 200
-            };
-            
-            try {
-                const response = await fetch('/check', {
-                    method: 'POST',
-                    headers: { 'Content-Type': 'application/json' },
-                    body: JSON.stringify(parameters)
-                });
-                
-                const data = await response.json();
-                if (data.success) {
-                    currentCheckId = data.check_id;
-                    startProgressTracking();
-                }
-            } catch (error) {
-                console.error('Check start error:', error);
-            }
-        });
-        
-        // Progress tracking
-        function startProgressTracking() {
-            document.getElementById('progressBar').classList.add('active');
-            document.getElementById('logContainer').classList.add('active');
-            document.getElementById('logContainer').innerHTML = '';
-            document.getElementById('resultsSection').style.display = 'none';
-            const downloadBtn = document.getElementById('downloadResultsBtn');
-            downloadBtn.disabled = true;
-            downloadBtn.onclick = null;
-            const hint = document.getElementById('resultsHint');
-            if (hint) {
-                hint.textContent = 'The archive includes the compare.py report and highlighted files.';
-            }
-
-            const interval = setInterval(async () => {
-                try {
-                    const response = await fetch(`/status/${currentCheckId}`);
-                    const data = await response.json();
-                    
-                    if (data.success) {
-                        // Update progress bar
-                        document.getElementById('progressFill').style.width = `${data.progress}%`;
-                        document.getElementById('progressFill').textContent = `${data.progress}%`;
-                        document.getElementById('progressMessage').textContent = data.message || '';
-                        
-                        // Add new log entries
-                        if (data.new_log_entries && data.new_log_entries.length > 0) {
-                            const logContainer = document.getElementById('logContainer');
-                            data.new_log_entries.forEach(entry => {
-                                const div = document.createElement('div');
-                                div.className = 'log-entry';
-                                div.textContent = `[${entry.time}] ${entry.message}`;
-                                logContainer.appendChild(div);
-                                logContainer.scrollTop = logContainer.scrollHeight;
-                            });
-                        }
-                        
-                        if (data.status === 'completed' || data.status === 'error') {
-                            clearInterval(interval);
-
-                            if (data.status === 'completed') {
-                                loadResults(currentCheckId);
-                                loadHistory();
-                            } else {
-                                alert('Check failed. Please check the logs.');
-                            }
-                        }
-                    }
-                } catch (error) {
-                    console.error('Status check error:', error);
-                }
-            }, 1000);
-        }
-        
-        // Load results
-        async function loadResults(checkId) {
-            try {
-<<<<<<< HEAD
-                activateSection('check');
-=======
->>>>>>> 10dc0be1
-                const response = await fetch(`/results/${checkId}`);
-                const data = await response.json();
-
-                if (data.success) {
-                    displayResults(data.results);
-
-                    // Enable download button
-                    const downloadBtn = document.getElementById('downloadResultsBtn');
-                    if (data.results_available) {
-                        downloadBtn.disabled = false;
-                        downloadBtn.onclick = () => downloadResults(checkId);
-                    } else {
-                        downloadBtn.disabled = true;
-                        downloadBtn.onclick = null;
-                    }
-                    loadHistory();
-<<<<<<< HEAD
-                } else {
-                    alert(data.message || 'Unable to load results for this check.');
-                }
-            } catch (error) {
-                console.error('Load results error:', error);
-                alert('Unable to load results for this check.');
-=======
-                }
-            } catch (error) {
-                console.error('Load results error:', error);
->>>>>>> 10dc0be1
-            }
-        }
-        
-        function displayResults(results) {
-            document.getElementById('resultsSection').style.display = 'block';
-            const tbody = document.getElementById('resultsTable');
-            tbody.innerHTML = '';
-
-            const hint = document.getElementById('resultsHint');
-            if (hint) {
-                const matchCount = results.matches ? results.matches.length : 0;
-                const summary = matchCount > 0
-                    ? `${matchCount} potential match${matchCount > 1 ? 'es' : ''} found.`
-                    : 'No matches detected.';
-                hint.textContent = `${summary} The archive includes the compare.py report and highlighted files.`;
-            }
-
-            if (!results.matches || results.matches.length === 0) {
-                tbody.innerHTML = '<tr><td colspan="3" style="text-align: center;">No plagiarism detected</td></tr>';
-                return;
-            }
-            
-            results.matches.forEach(match => {
-                const badgeClass = match.similarity > 80 ? 'similarity-high' : 
-                                  match.similarity > 60 ? 'similarity-medium' : 'similarity-low';
-                
-                tbody.innerHTML += `
-                    <tr>
-                        <td>${match.student1}</td>
-                        <td>${match.student2}</td>
-                        <td>
-                            <span class="similarity-badge ${badgeClass}">
-                                ${match.similarity}%
-                            </span>
-                        </td>
-                    </tr>
-                `;
-            });
-        }
-        
-        // Download results
-        async function downloadResults(checkId) {
-            window.location.href = `/download/${checkId}`;
-        }
-        
-        // Load history
-        async function loadHistory() {
-            try {
-                const response = await fetch('/history');
-                const data = await response.json();
-                
-                if (data.success) {
-                    const tbody = document.getElementById('historyTable');
-                    tbody.innerHTML = '';
-                    
-                    if (data.history.length === 0) {
-                        tbody.innerHTML = '<tr><td colspan="5" style="text-align: center;">No history</td></tr>';
-                        return;
-                    }
-                    
-                    data.history.forEach(item => {
-<<<<<<< HEAD
-                        const row = document.createElement('tr');
-
-                        const dateCell = document.createElement('td');
-                        dateCell.textContent = new Date(item.created_at).toLocaleString();
-                        row.appendChild(dateCell);
-
-                        const nameCell = document.createElement('td');
-                        nameCell.textContent = item.filename || 'Multiple files';
-                        row.appendChild(nameCell);
-
-                        const statusCell = document.createElement('td');
-                        const badge = document.createElement('span');
-                        const isCompleted = item.status === 'completed';
-                        badge.className = `similarity-badge ${isCompleted ? 'similarity-low' : 'similarity-medium'}`;
-                        badge.textContent = isCompleted ? 'Completed' : 'Processing';
-                        statusCell.appendChild(badge);
-                        row.appendChild(statusCell);
-
-                        const matchesCell = document.createElement('td');
-                        matchesCell.textContent = item.matches || 0;
-                        row.appendChild(matchesCell);
-
-                        const actionsCell = document.createElement('td');
-                        if (isCompleted) {
-                            const viewButton = document.createElement('button');
-                            viewButton.className = 'btn btn-primary';
-                            viewButton.textContent = 'View';
-                            viewButton.addEventListener('click', () => loadResults(item.check_id));
-                            actionsCell.appendChild(viewButton);
-
-                            if (item.results_available) {
-                                const downloadButton = document.createElement('button');
-                                downloadButton.className = 'btn btn-success';
-                                downloadButton.style.marginLeft = '8px';
-                                downloadButton.textContent = 'Download';
-                                downloadButton.addEventListener('click', () => downloadResults(item.check_id));
-                                actionsCell.appendChild(downloadButton);
-                            }
-                        } else {
-                            actionsCell.textContent = '-';
-                        }
-                        row.appendChild(actionsCell);
-
-                        tbody.appendChild(row);
-                    });
-                }
-            } catch (error) {
-                console.error('Load history error:', error);
-            }
-        }
-=======
-                        const date = new Date(item.created_at).toLocaleString();
-                        const statusBadge = item.status === 'completed' ?
-                            '<span class="similarity-badge similarity-low">Completed</span>' :
-                            '<span class="similarity-badge similarity-medium">Processing</span>';
-
-                        const viewButton = `<button class="btn btn-primary" onclick="loadResults('${item.check_id}')">View</button>`;
-                        const downloadButton = item.results_available
-                            ? `<button class="btn btn-success" style="margin-left: 8px;" onclick="downloadResults('${item.check_id}')">Download</button>`
-                            : '';
-                        const actions = item.status === 'completed' ? `${viewButton}${downloadButton}` : '-';
-
-                        tbody.innerHTML += `
-                            <tr>
-                                <td>${date}</td>
-                                <td>${item.filename || 'Multiple files'}</td>
-                                <td>${statusBadge}</td>
-                                <td>${item.matches || 0}</td>
-                                <td>${actions}</td>
-                            </tr>
-                        `;
-                    });
-                }
-            } catch (error) {
-                console.error('Load history error:', error);
-            }
-        }
->>>>>>> 10dc0be1
-        
-        // Admin functions
-        async function loadUsers() {
-            try {
-                const response = await fetch('/admin/users');
-                const data = await response.json();
-
-                if (data.success) {
-                    const tbody = document.getElementById('usersTable');
-                    tbody.innerHTML = '';
-
-                    data.users.forEach(user => {
-                        const row = document.createElement('tr');
-
-                        const usernameCell = document.createElement('td');
-                        usernameCell.textContent = user.username;
-                        row.appendChild(usernameCell);
-
-                        const roleCell = document.createElement('td');
-                        roleCell.textContent = user.role;
-                        row.appendChild(roleCell);
-
-                        const actionsCell = document.createElement('td');
-                        const editButton = document.createElement('button');
-                        editButton.className = 'btn btn-secondary';
-                        editButton.textContent = 'Edit';
-                        editButton.addEventListener('click', () => openUserModal('edit', user));
-                        actionsCell.appendChild(editButton);
-
-                        if (user.username !== 'admin') {
-                            const deleteButton = document.createElement('button');
-                            deleteButton.className = 'btn btn-danger';
-                            deleteButton.style.marginLeft = '8px';
-                            deleteButton.textContent = 'Delete';
-                            deleteButton.addEventListener('click', () => confirmDeleteUser(user));
-                            actionsCell.appendChild(deleteButton);
-                        }
-
-                        row.appendChild(actionsCell);
-                        tbody.appendChild(row);
-                    });
-                }
-            } catch (error) {
-                console.error('Load users error:', error);
-            }
-        }
-
-        function showUserModalError(message) {
-            const errorEl = document.getElementById('userModalError');
-            if (!errorEl) return;
-            errorEl.textContent = message || '';
-            errorEl.style.display = message ? 'block' : 'none';
-        }
-
-        function openUserModal(mode, user) {
-            userModalMode = mode;
-            editingUserId = user.id || null;
-            document.getElementById('userModalTitle').textContent = mode === 'create' ? 'Add User' : 'Edit User';
-            document.getElementById('userUsername').value = user.username || '';
-            document.getElementById('userPassword').value = '';
-            document.getElementById('userRole').value = user.role || 'teacher';
-            showUserModalError('');
-            document.getElementById('userModal').classList.add('active');
-        }
-
-        function closeUserModal() {
-            document.getElementById('userModal').classList.remove('active');
-            document.getElementById('userPassword').value = '';
-        }
-
-        async function confirmDeleteUser(user) {
-            if (!confirm(`Delete user "${user.username}"?`)) {
-                return;
-            }
-            try {
-                const response = await fetch(`/admin/user/${user.id}`, { method: 'DELETE' });
-                const data = await response.json();
-                if (!data.success) {
-                    throw new Error(data.message || 'Unable to delete user.');
-                }
-                loadUsers();
-            } catch (error) {
-                alert(error.message || 'Unable to delete user.');
-            }
-        }
-
-        document.getElementById('addUserBtn').addEventListener('click', () => {
-            openUserModal('create', { username: '', role: 'teacher' });
-        });
-
-        document.getElementById('saveUserBtn').addEventListener('click', async () => {
-            const username = document.getElementById('userUsername').value.trim();
-            const password = document.getElementById('userPassword').value;
-            const role = document.getElementById('userRole').value;
-
-            if (!username) {
-                showUserModalError('Username is required.');
-                return;
-            }
-
-            if (userModalMode === 'create' && !password) {
-                showUserModalError('Password is required for a new user.');
-                return;
-            }
-
-            try {
-                const payload = { username, role };
-                if (password) {
-                    payload.password = password;
-                }
-
-                let response;
-                if (userModalMode === 'create') {
-                    response = await fetch('/admin/user', {
-                        method: 'POST',
-                        headers: { 'Content-Type': 'application/json' },
-                        body: JSON.stringify(payload)
-                    });
-                } else {
-                    response = await fetch(`/admin/user/${editingUserId}`, {
-                        method: 'PUT',
-                        headers: { 'Content-Type': 'application/json' },
-                        body: JSON.stringify(payload)
-                    });
-                }
-
-                const data = await response.json();
-                if (!data.success) {
-                    throw new Error(data.message || 'Unable to save user.');
-                }
-
-                closeUserModal();
-                loadUsers();
-            } catch (error) {
-                showUserModalError(error.message || 'Unable to save user.');
-            }
-        });
-
-        document.getElementById('cancelUserBtn').addEventListener('click', () => {
-            closeUserModal();
-        });
-        
-        // Library management
-        async function loadLibraryTree() {
-            try {
-                const response = await fetch('/admin/library/tree');
-                const data = await response.json();
-                
-                if (data.success) {
-                    displayLibraryTree(data.tree);
-                }
-            } catch (error) {
-                // If endpoint doesn't exist yet, show placeholder
-                document.getElementById('libraryTree').innerHTML = '<p style="color: #666;">Library tree will be displayed here</p>';
-            }
-        }
-        
-        function displayLibraryTree(tree) {
-            // Display tree structure
-            const container = document.getElementById('libraryTree');
-            container.innerHTML = buildTreeHTML(tree);
-        }
-        
-        function buildTreeHTML(items, level = 0) {
-            // Build tree HTML recursively
-            let html = '';
-            items.forEach(item => {
-                if (item.type === 'folder') {
-                    html += `<div class="tree-folder" style="margin-left: ${level * 20}px">${item.name}</div>`;
-                    if (item.children) {
-                        html += buildTreeHTML(item.children, level + 1);
-                    }
-                } else {
-                    html += `<div class="tree-file" style="margin-left: ${level * 20}px">${item.name}</div>`;
-                }
-            });
-            return html;
-        }
-        
-        document.getElementById('libraryFileInput').addEventListener('change', async (e) => {
-            const files = Array.from(e.target.files);
-            for (const file of files) {
-                const formData = new FormData();
-                formData.append('file', file);
-                
-                await fetch('/admin/library/upload', {
-                    method: 'POST',
-                    body: formData
-                });
-            }
-            loadLibraryTree();
-            loadDashboard(); // Refresh dashboard
-        });
-        
-        document.getElementById('refreshLibraryBtn').addEventListener('click', () => {
-            loadLibraryTree();
-            loadDashboard();
-        });
-        
-        // Initialize
-        checkSession();
-    </script>
-</body>
+<!DOCTYPE html>
+<html lang="en">
+<head>
+    <meta charset="UTF-8">
+    <meta name="viewport" content="width=device-width, initial-scale=1.0">
+    <title>Plagiarism Checker - Dr. Kolonsky Algorithm</title>
+    <style>
+        * {
+            margin: 0;
+            padding: 0;
+            box-sizing: border-box;
+        }
+        
+        :root {
+            --primary: #1976d2;
+            --primary-dark: #1565c0;
+            --secondary: #424242;
+            --success: #4caf50;
+            --warning: #ff9800;
+            --danger: #f44336;
+            --light: #f5f5f5;
+            --dark: #212121;
+            --border: #e0e0e0;
+        }
+        
+        body {
+            font-family: 'Segoe UI', Tahoma, Geneva, Verdana, sans-serif;
+            background: linear-gradient(135deg, #667eea 0%, #764ba2 100%);
+            min-height: 100vh;
+            display: flex;
+            justify-content: center;
+            align-items: center;
+        }
+        
+        .container {
+            background: white;
+            border-radius: 20px;
+            box-shadow: 0 20px 60px rgba(0,0,0,0.3);
+            width: 95%;
+            max-width: 1400px;
+            min-height: 90vh;
+            display: flex;
+            overflow: hidden;
+        }
+        
+        .sidebar {
+            background: var(--dark);
+            width: 280px;
+            padding: 30px 20px;
+            color: white;
+            display: flex;
+            flex-direction: column;
+        }
+        
+        .logo {
+            text-align: center;
+            margin-bottom: 40px;
+            padding-bottom: 20px;
+            border-bottom: 1px solid rgba(255,255,255,0.1);
+        }
+        
+        .logo h1 {
+            font-size: 24px;
+            margin-bottom: 5px;
+            color: white;
+        }
+        
+        .logo p {
+            font-size: 12px;
+            color: rgba(255,255,255,0.6);
+        }
+        
+        .nav-menu {
+            list-style: none;
+            flex: 1;
+        }
+        
+        .nav-item {
+            margin-bottom: 5px;
+        }
+        
+        .nav-link {
+            display: flex;
+            align-items: center;
+            padding: 15px 20px;
+            color: rgba(255,255,255,0.8);
+            text-decoration: none;
+            border-radius: 10px;
+            transition: all 0.3s;
+            cursor: pointer;
+        }
+        
+        .nav-link:hover {
+            background: rgba(255,255,255,0.1);
+            color: white;
+        }
+        
+        .nav-link.active {
+            background: var(--primary);
+            color: white;
+        }
+        
+        .nav-icon {
+            margin-right: 15px;
+            font-size: 20px;
+        }
+        
+        .user-info {
+            padding: 20px;
+            border-top: 1px solid rgba(255,255,255,0.1);
+            text-align: center;
+        }
+        
+        .user-info .username {
+            font-weight: bold;
+            margin-bottom: 5px;
+        }
+        
+        .user-info .role {
+            font-size: 12px;
+            color: rgba(255,255,255,0.6);
+            text-transform: uppercase;
+        }
+        
+        .main-content {
+            flex: 1;
+            padding: 40px;
+            overflow-y: auto;
+        }
+        
+        .section {
+            display: none;
+        }
+        
+        .section.active {
+            display: block;
+        }
+        
+        .section-header {
+            margin-bottom: 30px;
+        }
+        
+        .section-title {
+            font-size: 28px;
+            color: var(--dark);
+            margin-bottom: 10px;
+        }
+        
+        .section-subtitle {
+            color: #666;
+            font-size: 14px;
+        }
+        
+        .stats-grid {
+            display: grid;
+            grid-template-columns: repeat(auto-fit, minmax(250px, 1fr));
+            gap: 20px;
+            margin-bottom: 30px;
+        }
+        
+        .stat-card {
+            background: white;
+            padding: 25px;
+            border-radius: 15px;
+            box-shadow: 0 5px 15px rgba(0,0,0,0.08);
+            border-left: 4px solid var(--primary);
+        }
+        
+        .stat-card h3 {
+            color: #666;
+            font-size: 14px;
+            margin-bottom: 10px;
+            text-transform: uppercase;
+        }
+        
+        .stat-card .value {
+            font-size: 32px;
+            font-weight: bold;
+            color: var(--dark);
+        }
+        
+        .stat-card .label {
+            color: #999;
+            font-size: 12px;
+            margin-top: 5px;
+        }
+        
+        .upload-area {
+            border: 3px dashed var(--border);
+            border-radius: 15px;
+            padding: 60px 20px;
+            text-align: center;
+            margin-bottom: 30px;
+            transition: all 0.3s;
+            background: var(--light);
+        }
+        
+        .upload-area.dragover {
+            border-color: var(--primary);
+            background: rgba(25, 118, 210, 0.05);
+        }
+        
+        .upload-icon {
+            font-size: 60px;
+            color: var(--primary);
+            margin-bottom: 20px;
+        }
+        
+        .btn {
+            padding: 12px 30px;
+            border: none;
+            border-radius: 8px;
+            font-size: 14px;
+            font-weight: 600;
+            cursor: pointer;
+            transition: all 0.3s;
+            text-transform: uppercase;
+            letter-spacing: 0.5px;
+        }
+        
+        .btn-primary {
+            background: var(--primary);
+            color: white;
+        }
+        
+        .btn-primary:hover {
+            background: var(--primary-dark);
+            transform: translateY(-2px);
+            box-shadow: 0 5px 15px rgba(25, 118, 210, 0.3);
+        }
+        
+        .btn-secondary {
+            background: var(--secondary);
+            color: white;
+        }
+        
+        .btn-danger {
+            background: var(--danger);
+            color: white;
+        }
+        
+        .btn-success {
+            background: var(--success);
+            color: white;
+        }
+        
+        .parameters {
+            background: var(--light);
+            padding: 30px;
+            border-radius: 15px;
+            margin-bottom: 30px;
+        }
+        
+        .parameter-group {
+            display: grid;
+            grid-template-columns: repeat(auto-fit, minmax(200px, 1fr));
+            gap: 20px;
+        }
+        
+        .form-group {
+            margin-bottom: 20px;
+        }
+        
+        .form-group label {
+            display: block;
+            margin-bottom: 8px;
+            color: var(--dark);
+            font-weight: 500;
+            font-size: 14px;
+        }
+        
+        .form-group input,
+        .form-group select {
+            width: 100%;
+            padding: 10px 15px;
+            border: 2px solid var(--border);
+            border-radius: 8px;
+            font-size: 14px;
+            transition: all 0.3s;
+        }
+        
+        .form-group input:focus,
+        .form-group select:focus {
+            outline: none;
+            border-color: var(--primary);
+        }
+        
+        .progress-bar {
+            background: var(--light);
+            border-radius: 10px;
+            overflow: hidden;
+            margin: 20px 0;
+            height: 30px;
+            display: none;
+        }
+        
+        .progress-bar.active {
+            display: block;
+        }
+        
+        .progress-fill {
+            background: linear-gradient(90deg, var(--primary), var(--primary-dark));
+            height: 100%;
+            width: 0%;
+            transition: width 0.3s;
+            display: flex;
+            align-items: center;
+            justify-content: center;
+            color: white;
+            font-size: 12px;
+            font-weight: bold;
+        }
+        
+        .log-container {
+            background: #1e1e1e;
+            color: #0f0;
+            font-family: 'Courier New', monospace;
+            padding: 20px;
+            border-radius: 10px;
+            max-height: 300px;
+            overflow-y: auto;
+            margin: 20px 0;
+            font-size: 12px;
+            display: none;
+        }
+        
+        .log-container.active {
+            display: block;
+        }
+        
+        .log-entry {
+            margin-bottom: 5px;
+            opacity: 0;
+            animation: fadeIn 0.3s forwards;
+        }
+        
+        @keyframes fadeIn {
+            to { opacity: 1; }
+        }
+        
+        .results-table {
+            background: white;
+            border-radius: 15px;
+            overflow: hidden;
+            box-shadow: 0 5px 15px rgba(0,0,0,0.08);
+        }
+        
+        .results-table table {
+            width: 100%;
+            border-collapse: collapse;
+        }
+        
+        .results-table th {
+            background: var(--dark);
+            color: white;
+            padding: 15px;
+            text-align: left;
+            font-weight: 500;
+            font-size: 14px;
+            text-transform: uppercase;
+        }
+        
+        .results-table td {
+            padding: 15px;
+            border-bottom: 1px solid var(--border);
+        }
+        
+        .results-table tr:hover {
+            background: var(--light);
+        }
+        
+        .similarity-badge {
+            display: inline-block;
+            padding: 4px 12px;
+            border-radius: 20px;
+            font-size: 12px;
+            font-weight: bold;
+            color: white;
+        }
+        
+        .similarity-high { background: var(--danger); }
+        .similarity-medium { background: var(--warning); }
+        .similarity-low { background: var(--success); }
+        
+        .modal {
+            display: none;
+            position: fixed;
+            top: 0;
+            left: 0;
+            width: 100%;
+            height: 100%;
+            background: rgba(0,0,0,0.5);
+            justify-content: center;
+            align-items: center;
+            z-index: 1000;
+        }
+        
+        .modal.active {
+            display: flex;
+        }
+        
+        .modal-content {
+            background: white;
+            padding: 30px;
+            border-radius: 15px;
+            width: 90%;
+            max-width: 500px;
+            max-height: 80vh;
+            overflow-y: auto;
+        }
+        
+        .modal-header {
+            margin-bottom: 20px;
+            padding-bottom: 10px;
+            border-bottom: 2px solid var(--border);
+        }
+        
+        .modal-title {
+            font-size: 24px;
+            color: var(--dark);
+        }
+        
+        .modal-body {
+            margin: 20px 0;
+        }
+        
+        .modal-footer {
+            display: flex;
+            justify-content: flex-end;
+            gap: 10px;
+            margin-top: 30px;
+        }
+        
+        .login-container {
+            position: fixed;
+            top: 0;
+            left: 0;
+            width: 100%;
+            height: 100%;
+            background: linear-gradient(135deg, #667eea 0%, #764ba2 100%);
+            display: flex;
+            justify-content: center;
+            align-items: center;
+            z-index: 2000;
+        }
+        
+        .login-container.hidden {
+            display: none;
+        }
+        
+        .login-box {
+            background: white;
+            padding: 40px;
+            border-radius: 20px;
+            box-shadow: 0 20px 60px rgba(0,0,0,0.3);
+            width: 90%;
+            max-width: 400px;
+            text-align: center;
+        }
+        
+        .login-logo {
+            font-size: 48px;
+            color: var(--primary);
+            margin-bottom: 20px;
+        }
+        
+        .login-title {
+            font-size: 28px;
+            margin-bottom: 10px;
+            color: var(--dark);
+        }
+        
+        .login-subtitle {
+            color: #666;
+            margin-bottom: 30px;
+        }
+        
+        .alert {
+            padding: 15px 20px;
+            border-radius: 8px;
+            margin-bottom: 20px;
+            display: none;
+        }
+        
+        .alert.show {
+            display: block;
+        }
+        
+        .alert-success {
+            background: #d4edda;
+            color: #155724;
+            border: 1px solid #c3e6cb;
+        }
+        
+        .alert-error {
+            background: #f8d7da;
+            color: #721c24;
+            border: 1px solid #f5c6cb;
+        }
+        
+        .alert-info {
+            background: #d1ecf1;
+            color: #0c5460;
+            border: 1px solid #bee5eb;
+        }
+        
+        .uploaded-files {
+            margin-top: 20px;
+        }
+        
+        .file-item {
+            display: flex;
+            justify-content: space-between;
+            align-items: center;
+            padding: 10px 15px;
+            background: var(--light);
+            border-radius: 8px;
+            margin-bottom: 10px;
+        }
+        
+        .file-name {
+            font-size: 14px;
+            color: var(--dark);
+        }
+        
+        .file-size {
+            font-size: 12px;
+            color: #666;
+        }
+        
+        .archives-grid {
+            display: grid;
+            gap: 20px;
+            margin-top: 20px;
+        }
+        
+        .archive-year {
+            background: white;
+            border-radius: 15px;
+            padding: 20px;
+            box-shadow: 0 5px 15px rgba(0,0,0,0.08);
+        }
+        
+        .archive-year h3 {
+            color: var(--dark);
+            margin-bottom: 15px;
+            font-size: 20px;
+        }
+        
+        .archive-list {
+            display: grid;
+            gap: 10px;
+        }
+        
+        .archive-item {
+            display: flex;
+            justify-content: space-between;
+            align-items: center;
+            padding: 10px 15px;
+            background: var(--light);
+            border-radius: 8px;
+        }
+        
+        .archive-name {
+            font-weight: 500;
+            color: var(--dark);
+        }
+        
+        .archive-info {
+            font-size: 12px;
+            color: #666;
+        }
+
+        .experiments-panel {
+            background: white;
+            padding: 25px;
+            border-radius: 15px;
+            box-shadow: 0 5px 15px rgba(0,0,0,0.08);
+            margin-bottom: 30px;
+        }
+
+        .experiments-panel h3 {
+            margin-bottom: 15px;
+            font-size: 20px;
+            color: var(--dark);
+        }
+
+        .experiment-tags {
+            display: flex;
+            flex-wrap: wrap;
+            gap: 10px;
+        }
+
+        .experiment-tag {
+            background: var(--light);
+            border: 1px solid var(--border);
+            padding: 6px 14px;
+            border-radius: 20px;
+            font-size: 12px;
+            color: var(--secondary);
+            font-weight: 600;
+            letter-spacing: 0.5px;
+        }
+
+        .experiment-empty {
+            color: #999;
+            font-size: 13px;
+        }
+
+        .hidden {
+            display: none !important;
+        }
+
+        .error-text {
+            color: var(--danger);
+            font-size: 13px;
+            margin-top: 5px;
+            display: none;
+        }
+
+        .modal .error-text {
+            display: block;
+            min-height: 18px;
+        }
+
+        .form-hint {
+            font-size: 12px;
+            color: #888;
+            margin-top: 4px;
+        }
+
+        .file-manager {
+            display: none;
+        }
+        
+        .admin .file-manager {
+            display: block;
+        }
+        
+        .tree-view {
+            background: var(--light);
+            border-radius: 10px;
+            padding: 20px;
+            max-height: 500px;
+            overflow-y: auto;
+        }
+        
+        .tree-item {
+            padding: 8px 0;
+            cursor: pointer;
+            user-select: none;
+        }
+        
+        .tree-item:hover {
+            background: rgba(25, 118, 210, 0.05);
+        }
+        
+        .tree-folder::before {
+            content: '📁 ';
+        }
+        
+        .tree-file::before {
+            content: '📄 ';
+        }
+        
+        .tree-children {
+            margin-left: 20px;
+        }
+        
+        .spinner {
+            border: 3px solid var(--light);
+            border-top: 3px solid var(--primary);
+            border-radius: 50%;
+            width: 40px;
+            height: 40px;
+            animation: spin 1s linear infinite;
+            margin: 20px auto;
+        }
+        
+        @keyframes spin {
+            0% { transform: rotate(0deg); }
+            100% { transform: rotate(360deg); }
+        }
+    </style>
+</head>
+<body>
+    <!-- Login Screen -->
+    <div class="login-container" id="loginContainer">
+        <div class="login-box">
+            <div class="login-logo">🔍</div>
+            <h1 class="login-title">Plagiarism Checker</h1>
+            <p class="login-subtitle">Dr. Kolonsky Algorithm</p>
+            
+            <div class="alert alert-error" id="loginError"></div>
+            
+            <form id="loginForm">
+                <div class="form-group">
+                    <input type="text" id="username" placeholder="Username" required>
+                </div>
+                <div class="form-group">
+                    <input type="password" id="password" placeholder="Password" required>
+                </div>
+                <button type="submit" class="btn btn-primary" style="width: 100%;">Login</button>
+            </form>
+            
+            <p style="margin-top: 20px; color: #666; font-size: 12px;">
+                Default: admin/admin123 or teacher/teacher123
+            </p>
+        </div>
+    </div>
+    
+    <!-- Main Application -->
+    <div class="container" id="mainApp" style="display: none;">
+        <aside class="sidebar">
+            <div class="logo">
+                <h1>🔍 PlagCheck</h1>
+                <p>Dr. Kolonsky Algorithm</p>
+            </div>
+            
+            <ul class="nav-menu">
+                <li class="nav-item">
+                    <a class="nav-link active" data-section="dashboard">
+                        <span class="nav-icon">📊</span>
+                        <span>Dashboard</span>
+                    </a>
+                </li>
+                <li class="nav-item">
+                    <a class="nav-link" data-section="check">
+                        <span class="nav-icon">🔍</span>
+                        <span>New Check</span>
+                    </a>
+                </li>
+                <li class="nav-item">
+                    <a class="nav-link" data-section="history">
+                        <span class="nav-icon">📜</span>
+                        <span>History</span>
+                    </a>
+                </li>
+                <li class="nav-item admin-only" style="display: none;">
+                    <a class="nav-link" data-section="admin">
+                        <span class="nav-icon">⚙️</span>
+                        <span>Admin Panel</span>
+                    </a>
+                </li>
+                <li class="nav-item">
+                    <a class="nav-link" id="logoutBtn">
+                        <span class="nav-icon">🚪</span>
+                        <span>Logout</span>
+                    </a>
+                </li>
+            </ul>
+            
+            <div class="user-info">
+                <div class="username" id="currentUsername">-</div>
+                <div class="role" id="currentRole">-</div>
+            </div>
+        </aside>
+        
+        <main class="main-content">
+            <!-- Dashboard Section -->
+            <section class="section active" id="dashboard">
+                <div class="section-header">
+                    <h2 class="section-title">Dashboard</h2>
+                    <p class="section-subtitle">System overview and archive database</p>
+                </div>
+                
+                <div class="stats-grid">
+                    <div class="stat-card">
+                        <h3>Total Archives</h3>
+                        <div class="value" id="totalArchives">0</div>
+                        <div class="label">in database</div>
+                    </div>
+                    <div class="stat-card">
+                        <h3>Academic Years</h3>
+                        <div class="value" id="totalYears">0</div>
+                        <div class="label">available</div>
+                    </div>
+                    <div class="stat-card">
+                        <h3>Experiments</h3>
+                        <div class="value" id="totalExperiments">0</div>
+                        <div class="label">different types</div>
+                    </div>
+                </div>
+
+                <div class="experiments-panel">
+                    <h3>Available Experiments</h3>
+                    <div class="experiment-tags" id="experimentsList">
+                        <span class="experiment-empty">No experiments in the library yet</span>
+                    </div>
+                </div>
+
+                <h3 style="margin: 30px 0 20px;">Archive Database by Academic Year</h3>
+                <div class="archives-grid" id="archivesGrid"></div>
+            </section>
+            
+            <!-- New Check Section -->
+            <section class="section" id="check">
+                <div class="section-header">
+                    <h2 class="section-title">New Plagiarism Check</h2>
+                    <p class="section-subtitle">Upload files and configure check parameters</p>
+                </div>
+                
+                <div class="upload-area" id="uploadArea">
+                    <div class="upload-icon">📁</div>
+                    <p style="font-size: 18px; margin-bottom: 10px;">Drag & drop archive here</p>
+                    <p style="color: #666; margin-bottom: 20px;">or</p>
+                    <input type="file" id="fileInput" style="display: none;" accept=".zip" multiple>
+                    <button class="btn btn-primary" onclick="document.getElementById('fileInput').click()">
+                        Choose Files
+                    </button>
+                    <p style="color: #999; margin-top: 15px; font-size: 12px;">
+                        Supported format: YYYY.NN_experiment.zip (e.g., 2024.01_DC.zip)
+                    </p>
+                </div>
+                
+                <div class="uploaded-files" id="uploadedFiles"></div>
+                
+                <div class="parameters">
+                    <h3 style="margin-bottom: 20px;">Check Parameters</h3>
+                    <div class="parameter-group">
+                        <div class="form-group">
+                            <label>Similarity Threshold (%)</label>
+                            <input type="number" id="threshold" value="95" min="50" max="100">
+                        </div>
+                        <div class="form-group">
+                            <label>Days Between Submissions</label>
+                            <input type="number" id="daysDiff" value="14" min="0">
+                        </div>
+                        <div class="form-group">
+                            <label>Max Copied Images</label>
+                            <input type="number" id="imagesCopied" value="2" min="0">
+                        </div>
+                    </div>
+                    
+                    <div style="margin-top: 30px; display: flex; gap: 10px;">
+                        <button class="btn btn-primary" id="startCheckBtn">Start Check</button>
+                        <button class="btn btn-secondary" id="clearFilesBtn">Clear Files</button>
+                    </div>
+                </div>
+                
+                <div class="progress-bar" id="progressBar">
+                    <div class="progress-fill" id="progressFill">0%</div>
+                </div>
+                
+                <div id="progressMessage" style="text-align: center; margin: 10px 0; color: #666;"></div>
+                
+                <div class="log-container" id="logContainer"></div>
+                
+                <div id="resultsSection" style="display: none;">
+                    <h3 style="margin: 30px 0 20px;">Check Results</h3>
+                    <div style="margin-bottom: 20px;">
+                        <button class="btn btn-success" id="downloadResultsBtn" disabled>
+                            📥 Download Results
+                        </button>
+                        <p class="form-hint" id="resultsHint" style="margin-top: 8px;">The archive includes the compare.py report and highlighted files.</p>
+                    </div>
+                    <div class="results-table">
+                        <table>
+                            <thead>
+                                <tr>
+                                    <th>Student 1</th>
+                                    <th>Student 2</th>
+                                    <th>Similarity</th>
+                                </tr>
+                            </thead>
+                            <tbody id="resultsTable"></tbody>
+                        </table>
+                    </div>
+                </div>
+            </section>
+            
+            <!-- History Section -->
+            <section class="section" id="history">
+                <div class="section-header">
+                    <h2 class="section-title">Check History</h2>
+                    <p class="section-subtitle">View previous plagiarism checks</p>
+                </div>
+                
+                <div class="results-table">
+                    <table>
+                        <thead>
+                            <tr>
+                                <th>Date</th>
+                                <th>File</th>
+                                <th>Status</th>
+                                <th>Matches</th>
+                                <th>Actions</th>
+                            </tr>
+                        </thead>
+                        <tbody id="historyTable"></tbody>
+                    </table>
+                </div>
+            </section>
+            
+            <!-- Admin Section -->
+            <section class="section" id="admin">
+                <div class="section-header">
+                    <h2 class="section-title">Admin Panel</h2>
+                    <p class="section-subtitle">Manage users and archive library</p>
+                </div>
+                
+                <div style="margin-bottom: 30px;">
+                    <h3 style="margin-bottom: 20px;">User Management</h3>
+                    <button class="btn btn-primary" id="addUserBtn">+ Add User</button>
+                    
+                    <div class="results-table" style="margin-top: 20px;">
+                        <table>
+                            <thead>
+                                <tr>
+                                    <th>Username</th>
+                                    <th>Role</th>
+                                    <th>Actions</th>
+                                </tr>
+                            </thead>
+                            <tbody id="usersTable"></tbody>
+                        </table>
+                    </div>
+                </div>
+                
+                <div class="file-manager">
+                    <h3 style="margin-bottom: 20px;">Archive Library Manager</h3>
+                    <div style="margin-bottom: 20px;">
+                        <input type="file" id="libraryFileInput" accept=".zip" multiple style="display: none;">
+                        <button class="btn btn-primary" onclick="document.getElementById('libraryFileInput').click()">
+                            📁 Upload Archives to Library
+                        </button>
+                        <button class="btn btn-secondary" id="refreshLibraryBtn">
+                            🔄 Refresh
+                        </button>
+                    </div>
+                    
+                    <div class="tree-view" id="libraryTree">
+                        <div class="spinner"></div>
+                    </div>
+                </div>
+            </section>
+        </main>
+    </div>
+    
+    <!-- File Rename Modal -->
+    <div class="modal" id="renameModal">
+        <div class="modal-content">
+            <div class="modal-header">
+                <h2 class="modal-title">Fix Archive Name</h2>
+            </div>
+            <div class="modal-body">
+                <p style="margin-bottom: 20px; color: #666;">
+                    The file name doesn't match the required format. Please provide the following information:
+                </p>
+                <div class="form-group">
+                    <label>Current filename:</label>
+                    <p id="currentFilename" style="font-weight: bold; color: var(--dark);"></p>
+                </div>
+                <div class="form-group">
+                    <label>Academic Year</label>
+                    <select id="academicYear"></select>
+                    <input type="text" id="customAcademicYear" class="hidden" placeholder="Enter year, e.g. 2024-2025">
+                    <p class="form-hint">Select an existing academic year or choose “Other” to type a new one.</p>
+                </div>
+                <div class="form-group">
+                    <label>Semester</label>
+                    <select id="semester">
+                        <option value="01">01 (Fall)</option>
+                        <option value="02">02 (Spring)</option>
+                    </select>
+                </div>
+                <div class="form-group">
+                    <label>Experiment</label>
+                    <select id="experimentType"></select>
+                    <input type="text" id="customExperiment" class="hidden" placeholder="Enter experiment code">
+                    <p class="form-hint">Letters, numbers and “-” only. Existing experiments are pre-filled.</p>
+                </div>
+                <p id="renameError" class="error-text"></p>
+                <div class="form-group">
+                    <label>New filename:</label>
+                    <p id="newFilename" style="font-weight: bold; color: var(--primary);"></p>
+                </div>
+            </div>
+            <div class="modal-footer">
+                <button class="btn btn-secondary" id="cancelRenameBtn">Cancel</button>
+                <button class="btn btn-primary" id="confirmRenameBtn">Rename & Upload</button>
+            </div>
+        </div>
+    </div>
+    
+    <!-- User Management Modal -->
+    <div class="modal" id="userModal">
+        <div class="modal-content">
+            <div class="modal-header">
+                <h2 class="modal-title" id="userModalTitle">Add User</h2>
+            </div>
+            <div class="modal-body">
+                <p id="userModalError" class="error-text"></p>
+                <div class="form-group">
+                    <label>Username</label>
+                    <input type="text" id="userUsername" required>
+                </div>
+                <div class="form-group">
+                    <label>Password</label>
+                    <input type="password" id="userPassword" placeholder="Leave empty to keep current" >
+                </div>
+                <div class="form-group">
+                    <label>Role</label>
+                    <select id="userRole">
+                        <option value="teacher">Teacher</option>
+                        <option value="admin">Admin</option>
+                    </select>
+                </div>
+            </div>
+            <div class="modal-footer">
+                <button class="btn btn-secondary" id="cancelUserBtn">Cancel</button>
+                <button class="btn btn-primary" id="saveUserBtn">Save</button>
+            </div>
+        </div>
+    </div>
+    
+    <script>
+        let currentUser = null;
+        let currentCheckId = null;
+        let uploadedFiles = [];
+        let availableExperiments = [];
+        let availableAcademicYears = [];
+        let yearCodeMap = {};
+        let pendingFile = null;
+        let userModalMode = 'create';
+        let editingUserId = null;
+        
+        // Check saved session
+        function checkSession() {
+            const savedUser = localStorage.getItem('username');
+            const savedToken = localStorage.getItem('token');
+            
+            if (savedUser && savedToken) {
+                fetch('/session/verify', {
+                    method: 'POST',
+                    headers: { 'Content-Type': 'application/json' },
+                    body: JSON.stringify({ username: savedUser, token: savedToken })
+                })
+                .then(r => r.json())
+                .then(data => {
+                    if (data.success) {
+                        currentUser = { username: savedUser, role: localStorage.getItem('role'), token: savedToken };
+                        showMainApp();
+                    }
+                });
+            }
+        }
+        
+        // Login
+        document.getElementById('loginForm').addEventListener('submit', async (e) => {
+            e.preventDefault();
+            
+            const username = document.getElementById('username').value;
+            const password = document.getElementById('password').value;
+            
+            try {
+                const response = await fetch('/login', {
+                    method: 'POST',
+                    headers: { 'Content-Type': 'application/json' },
+                    body: JSON.stringify({ username, password })
+                });
+                
+                const data = await response.json();
+                
+                if (data.success) {
+                    currentUser = data;
+                    localStorage.setItem('username', data.username);
+                    localStorage.setItem('role', data.role);
+                    localStorage.setItem('token', data.token);
+                    showMainApp();
+                } else {
+                    showLoginError('Invalid username or password');
+                }
+            } catch (error) {
+                showLoginError('Connection error');
+            }
+        });
+        
+        function showLoginError(message) {
+            const errorDiv = document.getElementById('loginError');
+            errorDiv.textContent = message;
+            errorDiv.classList.add('show');
+            setTimeout(() => errorDiv.classList.remove('show'), 3000);
+        }
+        
+        function showMainApp() {
+            document.getElementById('loginContainer').classList.add('hidden');
+            document.getElementById('mainApp').style.display = 'flex';
+            document.getElementById('currentUsername').textContent = currentUser.username;
+            document.getElementById('currentRole').textContent = currentUser.role;
+            
+            if (currentUser.role === 'admin') {
+                document.querySelectorAll('.admin-only').forEach(el => el.style.display = 'block');
+                document.body.classList.add('admin');
+            }
+            
+            loadDashboard();
+            loadHistory();
+            if (currentUser.role === 'admin') {
+                loadUsers();
+                loadLibraryTree();
+            }
+        }
+        
+        // Logout
+        document.getElementById('logoutBtn').addEventListener('click', async () => {
+            await fetch('/logout', { method: 'POST' });
+            localStorage.clear();
+            location.reload();
+        });
+        
+        // Navigation
+        document.querySelectorAll('.nav-link[data-section]').forEach(link => {
+            link.addEventListener('click', (e) => {
+                e.preventDefault();
+                const section = link.dataset.section;
+                
+                document.querySelectorAll('.nav-link').forEach(l => l.classList.remove('active'));
+                document.querySelectorAll('.section').forEach(s => s.classList.remove('active'));
+                
+                link.classList.add('active');
+                document.getElementById(section).classList.add('active');
+            });
+        });
+        
+        // Load dashboard
+        async function loadDashboard() {
+            try {
+                const response = await fetch('/archives/info');
+                const data = await response.json();
+
+                if (data.success && data.info) {
+                    const info = data.info;
+
+                    availableExperiments = Array.isArray(info.experiments) ? info.experiments.slice().sort() : [];
+                    availableAcademicYears = Array.isArray(info.available_years) ? info.available_years.slice().sort() : [];
+                    yearCodeMap = info.year_codes || {};
+
+                    document.getElementById('totalArchives').textContent = info.total_archives || 0;
+                    const yearsCount = Object.keys(info.by_year || {}).filter(year => year && year !== 'unknown').length;
+                    document.getElementById('totalYears').textContent = yearsCount;
+                    document.getElementById('totalExperiments').textContent = availableExperiments.length;
+
+                    const experimentsList = document.getElementById('experimentsList');
+                    experimentsList.innerHTML = '';
+                    if (availableExperiments.length === 0) {
+                        experimentsList.innerHTML = '<span class="experiment-empty">No experiments in the library yet</span>';
+                    } else {
+                        availableExperiments.forEach(exp => {
+                            const badge = document.createElement('span');
+                            badge.className = 'experiment-tag';
+                            badge.textContent = exp;
+                            experimentsList.appendChild(badge);
+                        });
+                    }
+
+                    const grid = document.getElementById('archivesGrid');
+                    grid.innerHTML = '';
+
+                    const yearGroups = {};
+                    (info.archives || []).forEach(archive => {
+                        const year = archive.year && archive.year !== 'unknown' ? archive.year : 'Unclassified';
+                        if (!yearGroups[year]) {
+                            yearGroups[year] = [];
+                        }
+                        yearGroups[year].push(archive);
+                    });
+
+                    const sortedYears = Object.keys(yearGroups).sort((a, b) => {
+                        if (a === 'Unclassified') return 1;
+                        if (b === 'Unclassified') return -1;
+                        const aStart = parseInt(normaliseAcademicYearLabel(a).slice(0, 4), 10);
+                        const bStart = parseInt(normaliseAcademicYearLabel(b).slice(0, 4), 10);
+                        if (isNaN(aStart) || isNaN(bStart)) {
+                            return a.localeCompare(b);
+                        }
+                        return bStart - aStart;
+                    });
+
+                    if (sortedYears.length === 0) {
+                        grid.innerHTML = '<p class="experiment-empty">No archives in the library yet.</p>';
+                    }
+
+                    sortedYears.forEach(year => {
+                        const archives = yearGroups[year];
+                        const experiments = Array.from(new Set(archives.map(a => a.experiment))).sort();
+                        const yearDiv = document.createElement('div');
+                        yearDiv.className = 'archive-year';
+
+                        yearDiv.innerHTML = `
+                            <h3>${year === 'Unclassified' ? 'Unclassified Archives' : `${year} Academic Year`}</h3>
+                            <div class="experiment-tags" style="margin-bottom: 15px;">
+                                ${experiments.length ? experiments.map(exp => `<span class="experiment-tag">${exp}</span>`).join('') : '<span class="experiment-empty">No experiments listed</span>'}
+                            </div>
+                            <div class="archive-list">
+                                ${archives.map(a => `
+                                    <div class="archive-item">
+                                        <div>
+                                            <div class="archive-name">${a.name}</div>
+                                            <div class="archive-info">
+                                                Size: ${(a.size / 1024 / 1024).toFixed(2)} MB${a.year_code ? ` · Code: ${a.year_code}` : ''}
+                                            </div>
+                                        </div>
+                                    </div>
+                                `).join('')}
+                            </div>
+                        `;
+
+                        grid.appendChild(yearDiv);
+                    });
+
+                    updateRenameSelectors();
+                }
+            } catch (error) {
+                console.error('Error loading dashboard:', error);
+            }
+        }
+
+        function getSuggestedAcademicYears() {
+            const suggestions = new Set(availableAcademicYears.filter(Boolean));
+            const now = new Date();
+            const month = now.getMonth();
+            const currentStart = month >= 7 ? now.getFullYear() : now.getFullYear() - 1;
+            suggestions.add(`${currentStart}-${currentStart + 1}`);
+            suggestions.add(`${currentStart + 1}-${currentStart + 2}`);
+            return Array.from(suggestions).sort();
+        }
+
+        function updateRenameSelectors() {
+            const yearSelect = document.getElementById('academicYear');
+            const experimentSelect = document.getElementById('experimentType');
+            if (!yearSelect || !experimentSelect) {
+                return;
+            }
+
+            const yearOptions = getSuggestedAcademicYears();
+            yearSelect.innerHTML = '';
+
+            if (yearOptions.length) {
+                yearOptions.forEach(year => {
+                    const option = document.createElement('option');
+                    option.value = year;
+                    option.textContent = year;
+                    yearSelect.appendChild(option);
+                });
+            } else {
+                const placeholder = document.createElement('option');
+                placeholder.value = '';
+                placeholder.textContent = '-- Select --';
+                yearSelect.appendChild(placeholder);
+            }
+
+            const customYearOption = document.createElement('option');
+            customYearOption.value = '__custom__';
+            customYearOption.textContent = 'Other…';
+            yearSelect.appendChild(customYearOption);
+
+            if (yearOptions.length) {
+                yearSelect.value = yearOptions[0];
+                toggleCustomAcademicYear(false);
+            } else {
+                yearSelect.value = '__custom__';
+                toggleCustomAcademicYear(true);
+            }
+
+            experimentSelect.innerHTML = '';
+            if (availableExperiments.length) {
+                availableExperiments.forEach(exp => {
+                    const option = document.createElement('option');
+                    option.value = exp;
+                    option.textContent = exp;
+                    experimentSelect.appendChild(option);
+                });
+            }
+            const customExperimentOption = document.createElement('option');
+            customExperimentOption.value = '__custom__';
+            customExperimentOption.textContent = 'Other…';
+            experimentSelect.appendChild(customExperimentOption);
+
+            if (availableExperiments.length) {
+                experimentSelect.value = availableExperiments[0];
+                toggleCustomExperiment(false);
+            } else {
+                experimentSelect.value = '__custom__';
+                toggleCustomExperiment(true);
+            }
+
+            document.getElementById('customAcademicYear').value = '';
+            document.getElementById('customExperiment').value = '';
+
+            updateNewFilename();
+        }
+
+        function normaliseAcademicYearLabel(label) {
+            if (!label) {
+                return '';
+            }
+            const trimmed = label.trim();
+            const digits = trimmed.replace(/[^0-9]/g, '');
+
+            if (digits.length >= 8) {
+                const start = digits.slice(0, 4);
+                const end = digits.slice(-4);
+                return `${start}-${end}`;
+            }
+
+            if (digits.length === 4) {
+                if (digits.startsWith('19') || digits.startsWith('20')) {
+                    const start = digits;
+                    return `${start}-${parseInt(start, 10) + 1}`;
+                }
+                const start = `20${digits.slice(0, 2)}`;
+                const end = `20${digits.slice(2)}`;
+                return `${start}-${end}`;
+            }
+
+            if (digits.length === 2) {
+                const start = `20${digits}`;
+                return `${start}-${parseInt(start, 10) + 1}`;
+            }
+
+            return trimmed;
+        }
+
+        function toggleCustomAcademicYear(show) {
+            const input = document.getElementById('customAcademicYear');
+            if (!input) return;
+            if (show) {
+                input.classList.remove('hidden');
+                input.focus();
+            } else {
+                input.classList.add('hidden');
+                input.value = '';
+            }
+        }
+
+        function toggleCustomExperiment(show) {
+            const input = document.getElementById('customExperiment');
+            if (!input) return;
+            if (show) {
+                input.classList.remove('hidden');
+                input.focus();
+            } else {
+                input.classList.add('hidden');
+                input.value = '';
+            }
+        }
+
+        function sanitizeExperimentName(value) {
+            return value.trim().replace(/\s+/g, '-').replace(/[^A-Za-z0-9-]/g, '');
+        }
+
+        function getAcademicYearLabel() {
+            const select = document.getElementById('academicYear');
+            if (!select) return '';
+            if (select.value === '__custom__') {
+                return normaliseAcademicYearLabel(document.getElementById('customAcademicYear').value);
+            }
+            return normaliseAcademicYearLabel(select.value);
+        }
+
+        function getYearCodeForLabel(label) {
+            if (!label) {
+                return '';
+            }
+            const normalisedLabel = normaliseAcademicYearLabel(label);
+            if (yearCodeMap && yearCodeMap[normalisedLabel]) {
+                return yearCodeMap[normalisedLabel];
+            }
+            if (yearCodeMap && yearCodeMap[label]) {
+                return yearCodeMap[label];
+            }
+            const digits = normalisedLabel.replace(/[^0-9]/g, '');
+            if (digits.length >= 8) {
+                return digits.slice(0, 4);
+            }
+            if (digits.length === 4) {
+                if (digits.startsWith('19') || digits.startsWith('20')) {
+                    return digits;
+                }
+                return `20${digits.slice(0, 2)}`;
+            }
+            if (digits.length === 2) {
+                return `20${digits}`;
+            }
+            return '';
+        }
+
+        function showRenameError(message) {
+            const errorEl = document.getElementById('renameError');
+            if (!errorEl) return;
+            errorEl.textContent = message || '';
+            errorEl.style.display = message ? 'block' : 'none';
+        }
+
+        function updateNewFilename() {
+            const semester = document.getElementById('semester').value;
+            const experimentSelect = document.getElementById('experimentType');
+            const customExperimentInput = document.getElementById('customExperiment');
+
+            let experiment = '';
+            if (experimentSelect.value === '__custom__') {
+                experiment = sanitizeExperimentName(customExperimentInput.value);
+            } else {
+                experiment = experimentSelect.value;
+            }
+
+            const yearLabel = getAcademicYearLabel();
+            const yearCode = getYearCodeForLabel(yearLabel);
+
+            const filename = yearCode && semester && experiment
+                ? `${yearCode}.${semester}_${experiment}.zip`
+                : '—';
+
+            document.getElementById('newFilename').textContent = filename;
+            if (filename !== '—') {
+                showRenameError('');
+            }
+        }
+
+        function closeRenameModal() {
+            const modal = document.getElementById('renameModal');
+            modal.classList.remove('active');
+            document.getElementById('customAcademicYear').value = '';
+            document.getElementById('customExperiment').value = '';
+            showRenameError('');
+            pendingFile = null;
+        }
+
+        // File upload handling
+        const uploadArea = document.getElementById('uploadArea');
+        const fileInput = document.getElementById('fileInput');
+
+        uploadArea.addEventListener('dragover', (e) => {
+            e.preventDefault();
+            uploadArea.classList.add('dragover');
+        });
+        
+        uploadArea.addEventListener('dragleave', () => {
+            uploadArea.classList.remove('dragover');
+        });
+        
+        uploadArea.addEventListener('drop', (e) => {
+            e.preventDefault();
+            uploadArea.classList.remove('dragover');
+            handleFiles(e.dataTransfer.files);
+        });
+
+        fileInput.addEventListener('change', (e) => {
+            handleFiles(e.target.files);
+            e.target.value = '';
+        });
+
+        async function handleFiles(files) {
+            for (const file of Array.from(files)) {
+                if (!file.name.toLowerCase().endsWith('.zip')) {
+                    alert('Please upload only ZIP files');
+                    continue;
+                }
+
+                try {
+                    const response = await fetch('/validate_filename', {
+                        method: 'POST',
+                        headers: { 'Content-Type': 'application/json' },
+                        body: JSON.stringify({ filename: file.name })
+                    });
+                    const validation = await response.json();
+
+                    if (validation.success && validation.valid) {
+                        uploadFile(file);
+                    } else if (validation.success) {
+                        if (Array.isArray(validation.available_experiments)) {
+                            availableExperiments = validation.available_experiments.slice().sort();
+                        }
+                        if (Array.isArray(validation.available_years)) {
+                            availableAcademicYears = validation.available_years.slice().sort();
+                        }
+                        if (validation.year_codes) {
+                            yearCodeMap = validation.year_codes;
+                        }
+                        showRenameModal(file);
+                    } else {
+                        alert('Unable to validate filename. Please try again.');
+                    }
+                } catch (error) {
+                    console.error('Validation error:', error);
+                    alert('Unable to validate filename. Please try again.');
+                }
+            }
+        }
+
+        function showRenameModal(file) {
+            pendingFile = file;
+            const modal = document.getElementById('renameModal');
+            document.getElementById('currentFilename').textContent = file.name;
+            showRenameError('');
+            updateRenameSelectors();
+            modal.classList.add('active');
+        }
+
+        document.getElementById('academicYear').addEventListener('change', (e) => {
+            toggleCustomAcademicYear(e.target.value === '__custom__');
+            updateNewFilename();
+        });
+        document.getElementById('customAcademicYear').addEventListener('input', updateNewFilename);
+        document.getElementById('semester').addEventListener('change', updateNewFilename);
+        document.getElementById('experimentType').addEventListener('change', (e) => {
+            toggleCustomExperiment(e.target.value === '__custom__');
+            updateNewFilename();
+        });
+        document.getElementById('customExperiment').addEventListener('input', updateNewFilename);
+
+        document.getElementById('confirmRenameBtn').addEventListener('click', () => {
+            if (pendingFile) {
+                const yearLabel = getAcademicYearLabel();
+                const sem = document.getElementById('semester').value;
+                const experimentSelect = document.getElementById('experimentType');
+                const customExperimentInput = document.getElementById('customExperiment');
+
+                if (!yearLabel) {
+                    showRenameError('Please select or enter the academic year.');
+                    return;
+                }
+
+                const yearCode = getYearCodeForLabel(yearLabel);
+                if (!yearCode) {
+                    showRenameError('Academic year must be in format YYYY-YYYY.');
+                    return;
+                }
+
+                let experiment = '';
+                if (experimentSelect.value === '__custom__') {
+                    experiment = sanitizeExperimentName(customExperimentInput.value);
+                    if (!experiment) {
+                        showRenameError('Please enter the experiment code.');
+                        return;
+                    }
+                    if (!availableExperiments.includes(experiment)) {
+                        availableExperiments.push(experiment);
+                        availableExperiments.sort();
+                    }
+                } else {
+                    experiment = experimentSelect.value;
+                }
+
+                const newName = `${yearCode}.${sem}_${experiment}.zip`;
+                const renamedFile = new File([pendingFile], newName, { type: pendingFile.type });
+                uploadFile(renamedFile);
+                const normalisedYear = normaliseAcademicYearLabel(yearLabel);
+                if (!availableAcademicYears.includes(normalisedYear)) {
+                    availableAcademicYears.push(normalisedYear);
+                    availableAcademicYears.sort();
+                }
+                closeRenameModal();
+            }
+        });
+
+        document.getElementById('cancelRenameBtn').addEventListener('click', () => {
+            closeRenameModal();
+        });
+        
+        async function uploadFile(file) {
+            const formData = new FormData();
+            formData.append('file', file);
+            
+            try {
+                const response = await fetch('/upload', {
+                    method: 'POST',
+                    body: formData
+                });
+                
+                const data = await response.json();
+                if (data.success) {
+                    uploadedFiles = uploadedFiles.concat(data.files);
+                    displayUploadedFiles();
+                }
+            } catch (error) {
+                console.error('Upload error:', error);
+            }
+        }
+        
+        function displayUploadedFiles() {
+            const container = document.getElementById('uploadedFiles');
+            if (uploadedFiles.length === 0) {
+                container.innerHTML = '';
+                return;
+            }
+            
+            container.innerHTML = '<h4 style="margin-bottom: 10px;">Uploaded Files:</h4>';
+            uploadedFiles.forEach(file => {
+                container.innerHTML += `
+                    <div class="file-item">
+                        <div>
+                            <div class="file-name">${file.name}</div>
+                            <div class="file-size">${(file.size / 1024).toFixed(2)} KB</div>
+                        </div>
+                    </div>
+                `;
+            });
+        }
+        
+        // Clear files
+        document.getElementById('clearFilesBtn').addEventListener('click', async () => {
+            try {
+                const response = await fetch('/clear_uploads', { method: 'POST' });
+                if (!response.ok) {
+                    throw new Error('Failed to clear uploads');
+                }
+            } catch (error) {
+                console.error('Clear uploads error:', error);
+            } finally {
+                uploadedFiles = [];
+                pendingFile = null;
+                const fileInput = document.getElementById('fileInput');
+                if (fileInput) {
+                    fileInput.value = '';
+                }
+                displayUploadedFiles();
+            }
+        });
+        
+        // Start check
+        document.getElementById('startCheckBtn').addEventListener('click', async () => {
+            if (uploadedFiles.length === 0) {
+                alert('Please upload files first');
+                return;
+            }
+            
+            const parameters = {
+                threshold: document.getElementById('threshold').value,
+                days_diff: document.getElementById('daysDiff').value,
+                images_copied: document.getElementById('imagesCopied').value,
+                // Hidden parameters with defaults
+                ngram_min: 2,
+                ngram_max: 5,
+                min_pixel_size: 200
+            };
+            
+            try {
+                const response = await fetch('/check', {
+                    method: 'POST',
+                    headers: { 'Content-Type': 'application/json' },
+                    body: JSON.stringify(parameters)
+                });
+                
+                const data = await response.json();
+                if (data.success) {
+                    currentCheckId = data.check_id;
+                    startProgressTracking();
+                }
+            } catch (error) {
+                console.error('Check start error:', error);
+            }
+        });
+        
+        // Progress tracking
+        function startProgressTracking() {
+            document.getElementById('progressBar').classList.add('active');
+            document.getElementById('logContainer').classList.add('active');
+            document.getElementById('logContainer').innerHTML = '';
+            document.getElementById('resultsSection').style.display = 'none';
+            const downloadBtn = document.getElementById('downloadResultsBtn');
+            downloadBtn.disabled = true;
+            downloadBtn.onclick = null;
+            const hint = document.getElementById('resultsHint');
+            if (hint) {
+                hint.textContent = 'The archive includes the compare.py report and highlighted files.';
+            }
+
+            const interval = setInterval(async () => {
+                try {
+                    const response = await fetch(`/status/${currentCheckId}`);
+                    const data = await response.json();
+                    
+                    if (data.success) {
+                        // Update progress bar
+                        document.getElementById('progressFill').style.width = `${data.progress}%`;
+                        document.getElementById('progressFill').textContent = `${data.progress}%`;
+                        document.getElementById('progressMessage').textContent = data.message || '';
+                        
+                        // Add new log entries
+                        if (data.new_log_entries && data.new_log_entries.length > 0) {
+                            const logContainer = document.getElementById('logContainer');
+                            data.new_log_entries.forEach(entry => {
+                                const div = document.createElement('div');
+                                div.className = 'log-entry';
+                                div.textContent = `[${entry.time}] ${entry.message}`;
+                                logContainer.appendChild(div);
+                                logContainer.scrollTop = logContainer.scrollHeight;
+                            });
+                        }
+                        
+                        if (data.status === 'completed' || data.status === 'error') {
+                            clearInterval(interval);
+
+                            if (data.status === 'completed') {
+                                loadResults(currentCheckId);
+                                loadHistory();
+                            } else {
+                                alert('Check failed. Please check the logs.');
+                            }
+                        }
+                    }
+                } catch (error) {
+                    console.error('Status check error:', error);
+                }
+            }, 1000);
+        }
+        
+        // Load results
+        async function loadResults(checkId) {
+            try {
+                const response = await fetch(`/results/${checkId}`);
+                const data = await response.json();
+
+                if (data.success) {
+                    displayResults(data.results);
+
+                    // Enable download button
+                    const downloadBtn = document.getElementById('downloadResultsBtn');
+                    if (data.results_available) {
+                        downloadBtn.disabled = false;
+                        downloadBtn.onclick = () => downloadResults(checkId);
+                    } else {
+                        downloadBtn.disabled = true;
+                        downloadBtn.onclick = null;
+                    }
+                    loadHistory();
+                }
+            } catch (error) {
+                console.error('Load results error:', error);
+            }
+        }
+        
+        function displayResults(results) {
+            document.getElementById('resultsSection').style.display = 'block';
+            const tbody = document.getElementById('resultsTable');
+            tbody.innerHTML = '';
+
+            const hint = document.getElementById('resultsHint');
+            if (hint) {
+                const matchCount = results.matches ? results.matches.length : 0;
+                const summary = matchCount > 0
+                    ? `${matchCount} potential match${matchCount > 1 ? 'es' : ''} found.`
+                    : 'No matches detected.';
+                hint.textContent = `${summary} The archive includes the compare.py report and highlighted files.`;
+            }
+
+            if (!results.matches || results.matches.length === 0) {
+                tbody.innerHTML = '<tr><td colspan="3" style="text-align: center;">No plagiarism detected</td></tr>';
+                return;
+            }
+            
+            results.matches.forEach(match => {
+                const badgeClass = match.similarity > 80 ? 'similarity-high' : 
+                                  match.similarity > 60 ? 'similarity-medium' : 'similarity-low';
+                
+                tbody.innerHTML += `
+                    <tr>
+                        <td>${match.student1}</td>
+                        <td>${match.student2}</td>
+                        <td>
+                            <span class="similarity-badge ${badgeClass}">
+                                ${match.similarity}%
+                            </span>
+                        </td>
+                    </tr>
+                `;
+            });
+        }
+        
+        // Download results
+        async function downloadResults(checkId) {
+            window.location.href = `/download/${checkId}`;
+        }
+        
+        // Load history
+        async function loadHistory() {
+            try {
+                const response = await fetch('/history');
+                const data = await response.json();
+                
+                if (data.success) {
+                    const tbody = document.getElementById('historyTable');
+                    tbody.innerHTML = '';
+                    
+                    if (data.history.length === 0) {
+                        tbody.innerHTML = '<tr><td colspan="5" style="text-align: center;">No history</td></tr>';
+                        return;
+                    }
+                    
+                    data.history.forEach(item => {
+                        const date = new Date(item.created_at).toLocaleString();
+                        const statusBadge = item.status === 'completed' ?
+                            '<span class="similarity-badge similarity-low">Completed</span>' :
+                            '<span class="similarity-badge similarity-medium">Processing</span>';
+
+                        const viewButton = `<button class="btn btn-primary" onclick="loadResults('${item.check_id}')">View</button>`;
+                        const downloadButton = item.results_available
+                            ? `<button class="btn btn-success" style="margin-left: 8px;" onclick="downloadResults('${item.check_id}')">Download</button>`
+                            : '';
+                        const actions = item.status === 'completed' ? `${viewButton}${downloadButton}` : '-';
+
+                        tbody.innerHTML += `
+                            <tr>
+                                <td>${date}</td>
+                                <td>${item.filename || 'Multiple files'}</td>
+                                <td>${statusBadge}</td>
+                                <td>${item.matches || 0}</td>
+                                <td>${actions}</td>
+                            </tr>
+                        `;
+                    });
+                }
+            } catch (error) {
+                console.error('Load history error:', error);
+            }
+        }
+        
+        // Admin functions
+        async function loadUsers() {
+            try {
+                const response = await fetch('/admin/users');
+                const data = await response.json();
+
+                if (data.success) {
+                    const tbody = document.getElementById('usersTable');
+                    tbody.innerHTML = '';
+
+                    data.users.forEach(user => {
+                        const row = document.createElement('tr');
+
+                        const usernameCell = document.createElement('td');
+                        usernameCell.textContent = user.username;
+                        row.appendChild(usernameCell);
+
+                        const roleCell = document.createElement('td');
+                        roleCell.textContent = user.role;
+                        row.appendChild(roleCell);
+
+                        const actionsCell = document.createElement('td');
+                        const editButton = document.createElement('button');
+                        editButton.className = 'btn btn-secondary';
+                        editButton.textContent = 'Edit';
+                        editButton.addEventListener('click', () => openUserModal('edit', user));
+                        actionsCell.appendChild(editButton);
+
+                        if (user.username !== 'admin') {
+                            const deleteButton = document.createElement('button');
+                            deleteButton.className = 'btn btn-danger';
+                            deleteButton.style.marginLeft = '8px';
+                            deleteButton.textContent = 'Delete';
+                            deleteButton.addEventListener('click', () => confirmDeleteUser(user));
+                            actionsCell.appendChild(deleteButton);
+                        }
+
+                        row.appendChild(actionsCell);
+                        tbody.appendChild(row);
+                    });
+                }
+            } catch (error) {
+                console.error('Load users error:', error);
+            }
+        }
+
+        function showUserModalError(message) {
+            const errorEl = document.getElementById('userModalError');
+            if (!errorEl) return;
+            errorEl.textContent = message || '';
+            errorEl.style.display = message ? 'block' : 'none';
+        }
+
+        function openUserModal(mode, user) {
+            userModalMode = mode;
+            editingUserId = user.id || null;
+            document.getElementById('userModalTitle').textContent = mode === 'create' ? 'Add User' : 'Edit User';
+            document.getElementById('userUsername').value = user.username || '';
+            document.getElementById('userPassword').value = '';
+            document.getElementById('userRole').value = user.role || 'teacher';
+            showUserModalError('');
+            document.getElementById('userModal').classList.add('active');
+        }
+
+        function closeUserModal() {
+            document.getElementById('userModal').classList.remove('active');
+            document.getElementById('userPassword').value = '';
+        }
+
+        async function confirmDeleteUser(user) {
+            if (!confirm(`Delete user "${user.username}"?`)) {
+                return;
+            }
+            try {
+                const response = await fetch(`/admin/user/${user.id}`, { method: 'DELETE' });
+                const data = await response.json();
+                if (!data.success) {
+                    throw new Error(data.message || 'Unable to delete user.');
+                }
+                loadUsers();
+            } catch (error) {
+                alert(error.message || 'Unable to delete user.');
+            }
+        }
+
+        document.getElementById('addUserBtn').addEventListener('click', () => {
+            openUserModal('create', { username: '', role: 'teacher' });
+        });
+
+        document.getElementById('saveUserBtn').addEventListener('click', async () => {
+            const username = document.getElementById('userUsername').value.trim();
+            const password = document.getElementById('userPassword').value;
+            const role = document.getElementById('userRole').value;
+
+            if (!username) {
+                showUserModalError('Username is required.');
+                return;
+            }
+
+            if (userModalMode === 'create' && !password) {
+                showUserModalError('Password is required for a new user.');
+                return;
+            }
+
+            try {
+                const payload = { username, role };
+                if (password) {
+                    payload.password = password;
+                }
+
+                let response;
+                if (userModalMode === 'create') {
+                    response = await fetch('/admin/user', {
+                        method: 'POST',
+                        headers: { 'Content-Type': 'application/json' },
+                        body: JSON.stringify(payload)
+                    });
+                } else {
+                    response = await fetch(`/admin/user/${editingUserId}`, {
+                        method: 'PUT',
+                        headers: { 'Content-Type': 'application/json' },
+                        body: JSON.stringify(payload)
+                    });
+                }
+
+                const data = await response.json();
+                if (!data.success) {
+                    throw new Error(data.message || 'Unable to save user.');
+                }
+
+                closeUserModal();
+                loadUsers();
+            } catch (error) {
+                showUserModalError(error.message || 'Unable to save user.');
+            }
+        });
+
+        document.getElementById('cancelUserBtn').addEventListener('click', () => {
+            closeUserModal();
+        });
+        
+        // Library management
+        async function loadLibraryTree() {
+            try {
+                const response = await fetch('/admin/library/tree');
+                const data = await response.json();
+                
+                if (data.success) {
+                    displayLibraryTree(data.tree);
+                }
+            } catch (error) {
+                // If endpoint doesn't exist yet, show placeholder
+                document.getElementById('libraryTree').innerHTML = '<p style="color: #666;">Library tree will be displayed here</p>';
+            }
+        }
+        
+        function displayLibraryTree(tree) {
+            // Display tree structure
+            const container = document.getElementById('libraryTree');
+            container.innerHTML = buildTreeHTML(tree);
+        }
+        
+        function buildTreeHTML(items, level = 0) {
+            // Build tree HTML recursively
+            let html = '';
+            items.forEach(item => {
+                if (item.type === 'folder') {
+                    html += `<div class="tree-folder" style="margin-left: ${level * 20}px">${item.name}</div>`;
+                    if (item.children) {
+                        html += buildTreeHTML(item.children, level + 1);
+                    }
+                } else {
+                    html += `<div class="tree-file" style="margin-left: ${level * 20}px">${item.name}</div>`;
+                }
+            });
+            return html;
+        }
+        
+        document.getElementById('libraryFileInput').addEventListener('change', async (e) => {
+            const files = Array.from(e.target.files);
+            for (const file of files) {
+                const formData = new FormData();
+                formData.append('file', file);
+                
+                await fetch('/admin/library/upload', {
+                    method: 'POST',
+                    body: formData
+                });
+            }
+            loadLibraryTree();
+            loadDashboard(); // Refresh dashboard
+        });
+        
+        document.getElementById('refreshLibraryBtn').addEventListener('click', () => {
+            loadLibraryTree();
+            loadDashboard();
+        });
+        
+        // Initialize
+        checkSession();
+    </script>
+</body>
 </html>