--- conflicted
+++ resolved
@@ -1,545 +1,541 @@
-# -*- coding: utf-8 -*-
-"""
-Created on Mon Jul  1 09:04:19 2024
-
-@author: Evgeny Kolonsky
-"""
-#VERSION = 'v0.3.1' # 7z archives functionality added
-#VERSION = 'v0.5.2' # image comparison
-VERSION = 'v0.5.3' # cos_distance replaced by similarity_ratio
-VERSION = 'v0.6.0' # image compared by perceptual hash + icon of similar image
-VERSION = 'v0.6.1' # automatic threshold + shared config
-
-import warnings
-warnings.filterwarnings('ignore', category=FutureWarning)
-
-
-import os, shutil
-from sklearn.feature_extraction.text import TfidfVectorizer
-from sklearn.metrics.pairwise import cosine_similarity
-#from hebrew_tokenizer.tokenizer import tokenizer
-import pymupdf 
-import codecs
-import datetime
-import zipfile, py7zr
-from xml.sax.saxutils import escape
-from time import mktime
-import difflib
-import numpy as np
-#import pyexcel_xls
-#
-from highlight import highlight_pdf, extract_text_from_pdf, \
-                extract_images_from_pdf, hashes_compare
-                
-
-
-print(f'Sumbissions similarity check {VERSION}')
-print('Evgeny Kolonsky, Technion Physics, 2024 - 2025 \n')
-
-
-from config import source_folder, work_folder, report_folder
-from config import THRESHOLD_PERCENTILE, MIN_DAYS_DISTANCE, ALLOWED_IMAGES_COPIED
-from config import HASH_DISTANCE_THRESHOLD, MIN_PIXEL_SIZE, NGRAM_MIN, NGRAM_MAX
-
-            
-print('Parameters read.')
-
-
-#%% Unpacking
-
-def unpack_inplace(zippedFile):
-    
-    path = os.path.dirname(zippedFile)
-    
-    with zipfile.ZipFile(zippedFile, 'r') as zfile:
-
-        for zi in zfile.infolist():
-            
-            extractedfile = zfile.extract(zi,path=path)
-            
-            # preserve creation time
-            date_time = mktime(zi.date_time + (0, 0, -1))
-            os.utime(extractedfile, (date_time, date_time))
-            #print(extractedfile)
-            if extractedfile.endswith('.zip'):
-                unpack_inplace(extractedfile)
-            elif extractedfile.endswith('.7z'):
-                with py7zr.SevenZipFile( extractedfile, "r") as archive:
-                    archive.extractall(os.path.dirname(extractedfile))    
-                
-    os.remove(zippedFile)
-    return
-        
-
-def copy_unpack(archive, source_folder, work_folder):
-    
-    semester_id = archive.split('_')[0]  # 2023.01_rmp.zip
-    destination_folder = f'{work_folder}/{semester_id}'
-    
-    if not os.path.exists(destination_folder):
-        os.makedirs(destination_folder)
-        
-    shutil.copy2(f'{source_folder}/{archive}', f'{destination_folder}/{archive}')
-    unpack_inplace(f'{destination_folder}/{archive}')
-    return
-
-
-# clean up work folder
-print('Cleaning work folder..')
-if os.path.exists(work_folder):
-    shutil.rmtree(work_folder)
-os.makedirs(work_folder)
-
-print('Unpacking..')
-archives = [file for file in os.listdir(source_folder) if file.endswith('.zip')]
-for archive in sorted(archives):
-    if archive.endswith('.zip'):
-        print(archive)
-        copy_unpack(archive, source_folder, work_folder)
-        
-# last archive in sorted list is the semester to be checked
-semester_to_check = archive.split('_')[0]
-print(f'Unpacking done. Semester to be checked: {semester_to_check}')
-
-
-
-#%% Building model
-
-    
-def get_content(filename):
-    extension = filename.split('.')[-1]
-    images = {}
-    if extension == 'pdf':
-        doc = pymupdf.open(filename)
-        text = extract_text_from_pdf(doc)
-        images = extract_images_from_pdf(doc)
-        doc.close()
-    elif extension in ['csv', 'txt', 'tsv']:
-        try: 
-            with open(filename, 'r') as f:
-                text = f.read()
-        except Exception as err:
-            print(f'Exception {err} while reading file {filename}. Continued.')
-            text = ''
-    else:
-        text = ''
-        
-    return text, images
-    
-def get_attributes(file_path):
-    
-    dirlevels = file_path.replace(work_folder,'').replace('\\', '/').split('/')
-    
-    # debug
-    x = [d for d in dirlevels if 'assignsubmission_file' in d]
-    if len(x) == 0:
-        #print(file_path)
-        moodle_name = ['student_undefined', 'id_undefined']
-    # end debug
-    else:
-        moodle_name = [d for d in dirlevels if 'assignsubmission_file' in d][0].split('_')
-        
-    semester_id = dirlevels[1] # YYYY.NN
-    filename = dirlevels[-1]
-    student_name = moodle_name[0]
-    submission_id = moodle_name[1]
-    submission_time = os.path.getmtime(file_path)
-    
-    txt, images = get_content(file_path)
-    #txt = preprocess(txt) # kes 
-    txt_size = len(txt.split())
-    
-    result = {}
-    result['semester_id'] = semester_id
-    result['submission_id'] = submission_id
-    result['student_name'] = student_name
-    result['timestamp'] = submission_time
-    result['file_path'] = [file_path]
-    result['filename'] = [filename]
-    result['txt'] = txt
-    result['chain'] = txt.split()
-    result['size_words'] = txt_size
-    result['images'] = images
-    return result
-
-def build():
-    attributes = {}
-    for dirpath, dirnames, filenames in os.walk(work_folder):
-        for filename in filenames:
-            file_path = f'{dirpath}/{filename}'
-            attr = get_attributes(file_path)
-            
-            submission_id = attr['submission_id']
-            
-            if submission_id not in attributes.keys():
-                # submission encountered for the first time
-                attributes[submission_id] = attr
-            else:
-                # new file in existing submission
-                # leave the lates timestamp
-                tsnew = attr['timestamp']
-                tsold = attributes[submission_id]['timestamp']
-                if tsnew > tsold:
-                    attributes[submission_id]['timestamp'] = tsnew
-                # list concat
-                attributes[submission_id]['filename'] += attr['filename']
-                attributes[submission_id]['file_path'] += attr['file_path'] 
-                # add text and size
-                attributes[submission_id]['txt'] += '\n' +attr['txt']
-                attributes[submission_id]['chain'] += attr['chain']
-                attributes[submission_id]['images'] = attr['images'] # suggested here that submission has only one file
-                attributes[submission_id]['size_words'] += attr['size_words']
-            
-            print('.', end='')
-    print('Processed ', len(attributes))
-    return attributes
-
-
-
-print('Building text corpus ..')
-attributes = build()   
-print('Text corpus collection complete.')   
-
-print('Fitting model..')
-
-vectorizer = TfidfVectorizer(ngram_range=(NGRAM_MIN,NGRAM_MAX))
-
-texts = [attributes[sid]["txt"] for sid in attributes.keys()]
-  
-tfidf = vectorizer.fit_transform(texts)
-print('Caluclating cos distance')
-similarity_cos = cosine_similarity(tfidf)
-N = similarity_cos.shape[0]
-
-
-            
-
-print('Fitting done.')
-
-#%%
-print('Evaluating data..')
-
-distances = []
-
-for i, keyi in enumerate(attributes.keys()):
-
-    attr_i = attributes[keyi]
-    # check only last semester
-    # comment to check all semesters
-    if attr_i["semester_id"] != semester_to_check:
-        continue
-    
-    dist_i = 0
-    for j, keyj in enumerate(attributes.keys()):
-        attr_j = attributes[keyj]
-        ts1, ts2 = attr_i["timestamp"], attr_j["timestamp"]
-        days_distance = (ts1 - ts2) / 60 /60 /24
-        if days_distance <= MIN_DAYS_DISTANCE:
-            continue
-        
-        if similarity_cos[i,j] > dist_i:
-            dist_i = similarity_cos[i,j]
-    distances.append(dist_i)
-    
-THRESHOLD = np.percentile(distances, THRESHOLD_PERCENTILE)
-print(f'THRESHOLD set automatically {THRESHOLD:0.2f}')
-        
-
-
-
-
-
-
-
-#%% Reporting result
-print('Building report...')
-
-def copy_to_report(attr, return_url_type='excel'):
-
-    submission_id = attr['submission_id']
-    student_name = attr['student_name']
-    
-    #relative_folder = f'{submission_id}_{student_name}'.replace(' ', '_')
-    relative_folder = f'{submission_id}'
-    destination_folder = f'{report_folder}/{relative_folder}'
-    if not os.path.exists(destination_folder):
-        os.makedirs(destination_folder)
-    
-    new_file_path = [shutil.copy(file_path, destination_folder) for file_path in attr['file_path'] ]
-    
-    #
-
-    link = f'./{relative_folder}'
-    shortname = submission_id
-        
-    if return_url_type == 'excel':
-        # excel-ready version
-<<<<<<< HEAD
-        url = f'=HYPERLINK("{link}","{shortname}")'
-=======
-        url = f'"=HYPERLINK( ""{link}"", ""{shortname}"")"'
->>>>>>> 86d93429
-    else: # html type
-        url = f'"file://{link}"'
-    return url, new_file_path
-
-
-#%% Excel report helper
-
-
-def _column_letter(idx):
-
-    letters = ''
-    while idx:
-        idx, remainder = divmod(idx - 1, 26)
-        letters = chr(65 + remainder) + letters
-    return letters
-
-
-def build_excel_sheet(rows):
-
-    sheet_lines = [
-        '<?xml version="1.0" encoding="UTF-8"?>',
-        '<worksheet xmlns="http://schemas.openxmlformats.org/spreadsheetml/2006/main" '
-        'xmlns:r="http://schemas.openxmlformats.org/officeDocument/2006/relationships">',
-        '<sheetData>'
-    ]
-
-    for row_idx, row in enumerate(rows, start=1):
-        sheet_lines.append(f'<row r="{row_idx}">')
-        for col_idx, cell in enumerate(row, start=1):
-            cell_ref = f'{_column_letter(col_idx)}{row_idx}'
-            value = escape(str(cell))
-            sheet_lines.append(
-                f'<c r="{cell_ref}" t="inlineStr"><is><t>{value}</t></is></c>'
-            )
-        sheet_lines.append('</row>')
-
-    sheet_lines.extend(['</sheetData>', '</worksheet>'])
-    return '\n'.join(sheet_lines)
-
-
-def write_excel_report(report_text, destination_folder):
-
-    rows = []
-    for line in report_text.replace('\r\n', '\n').split('\n'):
-        rows.append(line.split('\t'))
-
-    sheet_xml = build_excel_sheet(rows)
-
-    workbook_xml = (
-        '<?xml version="1.0" encoding="UTF-8"?>\n'
-        '<workbook xmlns="http://schemas.openxmlformats.org/spreadsheetml/2006/main" '
-        'xmlns:r="http://schemas.openxmlformats.org/officeDocument/2006/relationships">\n'
-        '  <sheets>\n'
-        '    <sheet name="Report" sheetId="1" r:id="rId1"/>\n'
-        '  </sheets>\n'
-        '</workbook>'
-    )
-
-    workbook_rels_xml = (
-        '<?xml version="1.0" encoding="UTF-8"?>\n'
-        '<Relationships xmlns="http://schemas.openxmlformats.org/package/2006/relationships">\n'
-        '  <Relationship Id="rId1" '
-        'Type="http://schemas.openxmlformats.org/officeDocument/2006/relationships/worksheet" '
-        'Target="worksheets/sheet1.xml"/>\n'
-        '  <Relationship Id="rId2" '
-        'Type="http://schemas.openxmlformats.org/officeDocument/2006/relationships/styles" '
-        'Target="styles.xml"/>\n'
-        '</Relationships>'
-    )
-
-    styles_xml = (
-        '<?xml version="1.0" encoding="UTF-8"?>\n'
-        '<styleSheet xmlns="http://schemas.openxmlformats.org/spreadsheetml/2006/main">\n'
-        '  <fonts count="1">\n'
-        '    <font>\n'
-        '      <sz val="11"/>\n'
-        '      <color theme="1"/>\n'
-        '      <name val="Calibri"/>\n'
-        '      <family val="2"/>\n'
-        '    </font>\n'
-        '  </fonts>\n'
-        '  <fills count="1">\n'
-        '    <fill>\n'
-        '      <patternFill patternType="none"/>\n'
-        '    </fill>\n'
-        '  </fills>\n'
-        '  <borders count="1">\n'
-        '    <border/>\n'
-        '  </borders>\n'
-        '  <cellStyleXfs count="1">\n'
-        '    <xf numFmtId="0" fontId="0" fillId="0" borderId="0"/>\n'
-        '  </cellStyleXfs>\n'
-        '  <cellXfs count="1">\n'
-        '    <xf numFmtId="0" fontId="0" fillId="0" borderId="0" xfId="0"/>\n'
-        '  </cellXfs>\n'
-        '  <cellStyles count="1">\n'
-        '    <cellStyle name="Normal" xfId="0" builtinId="0"/>\n'
-        '  </cellStyles>\n'
-        '</styleSheet>'
-    )
-
-    content_types_xml = (
-        '<?xml version="1.0" encoding="UTF-8"?>\n'
-        '<Types xmlns="http://schemas.openxmlformats.org/package/2006/content-types">\n'
-        '  <Default Extension="rels" '
-        'ContentType="application/vnd.openxmlformats-package.relationships+xml"/>\n'
-        '  <Default Extension="xml" ContentType="application/xml"/>\n'
-        '  <Override PartName="/xl/workbook.xml" '
-        'ContentType="application/vnd.openxmlformats-officedocument.spreadsheetml.sheet.main+xml"/>\n'
-        '  <Override PartName="/xl/worksheets/sheet1.xml" '
-        'ContentType="application/vnd.openxmlformats-officedocument.spreadsheetml.worksheet+xml"/>\n'
-        '  <Override PartName="/xl/styles.xml" '
-        'ContentType="application/vnd.openxmlformats-officedocument.spreadsheetml.styles+xml"/>\n'
-        '</Types>'
-    )
-
-    root_rels_xml = (
-        '<?xml version="1.0" encoding="UTF-8"?>\n'
-        '<Relationships xmlns="http://schemas.openxmlformats.org/package/2006/relationships">\n'
-        '  <Relationship Id="rId1" '
-        'Type="http://schemas.openxmlformats.org/officeDocument/2006/relationships/officeDocument" '
-        'Target="xl/workbook.xml"/>\n'
-        '</Relationships>'
-    )
-
-    excel_path = os.path.join(destination_folder, 'report.xlsx')
-
-    with zipfile.ZipFile(excel_path, 'w', compression=zipfile.ZIP_DEFLATED) as zf:
-        zf.writestr('[Content_Types].xml', content_types_xml)
-        zf.writestr('_rels/.rels', root_rels_xml)
-        zf.writestr('xl/workbook.xml', workbook_xml)
-        zf.writestr('xl/_rels/workbook.xml.rels', workbook_rels_xml)
-        zf.writestr('xl/styles.xml', styles_xml)
-        zf.writestr('xl/worksheets/sheet1.xml', sheet_xml)
-
-
-report = 'semester \t submission_id \t student_name \t when_submitted \t filename \t size_words \t num_figures\t\
-          semester \t submission_id \t student_name \t when_submitted \t filename \t size_words \t num_figures \t\
-          similarity_ratio \t  same_images \t days_between \n'
-
-
-
-# clean up report folder
-if os.path.exists(report_folder):
-    shutil.rmtree(report_folder)
-os.makedirs(report_folder)
-   
-reportfilename = f'{report_folder}/report.txt'
-
-
-
-
-for i, keyi in enumerate(attributes.keys()):
-    
-    attr_i = attributes[keyi]
-    # check only last semester
-    # comment to check all semesters
-    if attr_i["semester_id"] != semester_to_check:
-        continue
-    
-    
-    for j, keyj in enumerate(attributes.keys()):
-        
-        # suggestion that cos distance usually 2.5-3 times lower that similarity ratio distance
-        # it will be used to accelerate report generation
-        # ratio is calculated far more slowly than cos distance
-        # and ratio is calulated for all pairs (i,j), i.e it takes ~N^2 time
-        # so we will compare cos_distance with threshold/5
-        # if it is small enough the ratio calculation will be skipped
-        
-        if similarity_cos[i, j] < THRESHOLD / 5:
-            continue
-        
-        attr_j = attributes[keyj]
-        
-        similarity_ratio = difflib.SequenceMatcher(None, attr_i['chain'], attr_j['chain']).ratio()
-        similar_images = hashes_compare(attr_i['images'], attr_j['images']) 
-        images_copied = len(similar_images)
-        
-        #if (cos_distance < THRESHOLD) and (images_copied <= ALLOWED_IMAGES_COPIED):
-        if (similarity_ratio < THRESHOLD) and (images_copied <= ALLOWED_IMAGES_COPIED):
-            continue;
-    
-
-        ts1, ts2 = attr_i["timestamp"], attr_j["timestamp"]
-        days_distance = (ts1 - ts2) / 60 /60 /24
-        if days_distance <= MIN_DAYS_DISTANCE:
-            continue
-            
-        dt1, dt2 = str(datetime.datetime.fromtimestamp(ts1)), \
-                   str(datetime.datetime.fromtimestamp(ts2))
-                   
-        
-        sem1, sem2   = attr_i["semester_id"],   attr_j["semester_id"]
-        id1, id2     = attr_i["submission_id"], attr_j["submission_id"]
-        stud1, stud2 = attr_i["student_name"],  attr_j["student_name"]
-        file1, file2 = attr_i["filename"],      attr_j["filename"]
-        size1, size2 = attr_i["size_words"],    attr_j["size_words"]
-        
-
-        # copy to report folder
-        url1, submissionfiles1 = copy_to_report(attr_i)
-        url2, submissionfiles2 = copy_to_report(attr_j)
-        
-        # highlight differencies for pdf
-        pdfs1 = [file for file in submissionfiles1 if file.endswith('.pdf')]
-        pdfs2 = [file for file in submissionfiles2 if file.endswith('.pdf')]
-        if len(pdfs1) == 1 and len(pdfs2) == 1: # 1 to 1 compare available
-            pdf_similar = pdfs1[0]
-            pdf_source = pdfs2[0]
-            
-            destination_folder = f'{report_folder}/{id1}' 
-            output_pdf_name = f'{id1}_{id2}.pdf'
-            output_pdf_path = f'{destination_folder}/{output_pdf_name}'
-            print(output_pdf_path)
-            
-            # debug
-            highlight_pdf(pdf_similar, pdf_source, output_pdf_path)
-            
-        # ---
-        figures1 = len(attr_i['images'])
-        figures2 = len(attr_j['images'])
-        report += f'{sem1}\t{url1}\t{stud1}\t{dt1}\t{file1}\t{size1}\t{figures1}\t\
-                    {sem2}\t{url2}\t{stud2}\t{dt2}\t{file2}\t{size2}\t{figures2}\t\
-                    {similarity_ratio:.2f}\t\
-                    {images_copied:.0f}\t\
-                    {days_distance:.0f} \n'
-
-    
-report += '\nGeneral:\n'
-report += f'Report produced: \t{datetime.datetime.now().strftime("%Y-%m-%d %H:%M")} \n'
-report += f'Application version: \t{VERSION}\n'
-report += f'Source archives: \t{archives}\n\n'
-
-ts_total = [attributes[key]['timestamp'] for key in attributes.keys() ]
-ts_tocheck = [attributes[key]['timestamp'] for key in attributes.keys() 
-              if attributes[key]['semester_id'] == semester_to_check]
-
-report += f'Submissions statistics:\n'
-report += f'Earliest submission date:\t {datetime.datetime.fromtimestamp(min(ts_total)).strftime("%Y-%m-%d")}\n'
-report += f'Last submission date:\t {datetime.datetime.fromtimestamp(max(ts_tocheck)).strftime("%Y-%m-%d")}\n'
-report += f'Total submissions:\t {len(ts_total)}\n'
-report += f'This semester submissions:\t {len(ts_tocheck)} \n\n'
-
-report += f'Parameters:\n'
-report += f'THRESHOLD = {THRESHOLD:.2f}\n'
-report += f'THRESHOLD_PERCENTILE = {THRESHOLD_PERCENTILE}\n'
-report += f'NGRAM_MIN = {NGRAM_MIN}\n'
-report += f'NGRAM_MAX = {NGRAM_MAX}\n'
-report += f'MIN_DAYS_DISTANCE = {MIN_DAYS_DISTANCE}\n'
-report += f'ALLOWED_IMAGES_COPIED = {ALLOWED_IMAGES_COPIED}\n'
-report += f'MIN_PIXEL_SIZE = {MIN_PIXEL_SIZE}\n'
-report += f'HASH_DISTANCE_THRESHOLD = {HASH_DISTANCE_THRESHOLD}\n\n'
-
-
-with codecs.open(reportfilename, 'w', 'utf-8') as f:
-    f.write(report)
-
-write_excel_report(report, report_folder)
-
-print(f'Done: see {report_folder}/report.txt')
-print(f'Excel version saved as {report_folder}/report.xlsx')
-print('Copy-Paste report.txt content to Excel table for interactive features.')
-
+# -*- coding: utf-8 -*-
+"""
+Created on Mon Jul  1 09:04:19 2024
+
+@author: Evgeny Kolonsky
+"""
+#VERSION = 'v0.3.1' # 7z archives functionality added
+#VERSION = 'v0.5.2' # image comparison
+VERSION = 'v0.5.3' # cos_distance replaced by similarity_ratio
+VERSION = 'v0.6.0' # image compared by perceptual hash + icon of similar image
+VERSION = 'v0.6.1' # automatic threshold + shared config
+
+import warnings
+warnings.filterwarnings('ignore', category=FutureWarning)
+
+
+import os, shutil
+from sklearn.feature_extraction.text import TfidfVectorizer
+from sklearn.metrics.pairwise import cosine_similarity
+#from hebrew_tokenizer.tokenizer import tokenizer
+import pymupdf 
+import codecs
+import datetime
+import zipfile, py7zr
+from xml.sax.saxutils import escape
+from time import mktime
+import difflib
+import numpy as np
+#import pyexcel_xls
+#
+from highlight import highlight_pdf, extract_text_from_pdf, \
+                extract_images_from_pdf, hashes_compare
+                
+
+
+print(f'Sumbissions similarity check {VERSION}')
+print('Evgeny Kolonsky, Technion Physics, 2024 - 2025 \n')
+
+
+from config import source_folder, work_folder, report_folder
+from config import THRESHOLD_PERCENTILE, MIN_DAYS_DISTANCE, ALLOWED_IMAGES_COPIED
+from config import HASH_DISTANCE_THRESHOLD, MIN_PIXEL_SIZE, NGRAM_MIN, NGRAM_MAX
+
+            
+print('Parameters read.')
+
+
+#%% Unpacking
+
+def unpack_inplace(zippedFile):
+    
+    path = os.path.dirname(zippedFile)
+    
+    with zipfile.ZipFile(zippedFile, 'r') as zfile:
+
+        for zi in zfile.infolist():
+            
+            extractedfile = zfile.extract(zi,path=path)
+            
+            # preserve creation time
+            date_time = mktime(zi.date_time + (0, 0, -1))
+            os.utime(extractedfile, (date_time, date_time))
+            #print(extractedfile)
+            if extractedfile.endswith('.zip'):
+                unpack_inplace(extractedfile)
+            elif extractedfile.endswith('.7z'):
+                with py7zr.SevenZipFile( extractedfile, "r") as archive:
+                    archive.extractall(os.path.dirname(extractedfile))    
+                
+    os.remove(zippedFile)
+    return
+        
+
+def copy_unpack(archive, source_folder, work_folder):
+    
+    semester_id = archive.split('_')[0]  # 2023.01_rmp.zip
+    destination_folder = f'{work_folder}/{semester_id}'
+    
+    if not os.path.exists(destination_folder):
+        os.makedirs(destination_folder)
+        
+    shutil.copy2(f'{source_folder}/{archive}', f'{destination_folder}/{archive}')
+    unpack_inplace(f'{destination_folder}/{archive}')
+    return
+
+
+# clean up work folder
+print('Cleaning work folder..')
+if os.path.exists(work_folder):
+    shutil.rmtree(work_folder)
+os.makedirs(work_folder)
+
+print('Unpacking..')
+archives = [file for file in os.listdir(source_folder) if file.endswith('.zip')]
+for archive in sorted(archives):
+    if archive.endswith('.zip'):
+        print(archive)
+        copy_unpack(archive, source_folder, work_folder)
+        
+# last archive in sorted list is the semester to be checked
+semester_to_check = archive.split('_')[0]
+print(f'Unpacking done. Semester to be checked: {semester_to_check}')
+
+
+
+#%% Building model
+
+    
+def get_content(filename):
+    extension = filename.split('.')[-1]
+    images = {}
+    if extension == 'pdf':
+        doc = pymupdf.open(filename)
+        text = extract_text_from_pdf(doc)
+        images = extract_images_from_pdf(doc)
+        doc.close()
+    elif extension in ['csv', 'txt', 'tsv']:
+        try: 
+            with open(filename, 'r') as f:
+                text = f.read()
+        except Exception as err:
+            print(f'Exception {err} while reading file {filename}. Continued.')
+            text = ''
+    else:
+        text = ''
+        
+    return text, images
+    
+def get_attributes(file_path):
+    
+    dirlevels = file_path.replace(work_folder,'').replace('\\', '/').split('/')
+    
+    # debug
+    x = [d for d in dirlevels if 'assignsubmission_file' in d]
+    if len(x) == 0:
+        #print(file_path)
+        moodle_name = ['student_undefined', 'id_undefined']
+    # end debug
+    else:
+        moodle_name = [d for d in dirlevels if 'assignsubmission_file' in d][0].split('_')
+        
+    semester_id = dirlevels[1] # YYYY.NN
+    filename = dirlevels[-1]
+    student_name = moodle_name[0]
+    submission_id = moodle_name[1]
+    submission_time = os.path.getmtime(file_path)
+    
+    txt, images = get_content(file_path)
+    #txt = preprocess(txt) # kes 
+    txt_size = len(txt.split())
+    
+    result = {}
+    result['semester_id'] = semester_id
+    result['submission_id'] = submission_id
+    result['student_name'] = student_name
+    result['timestamp'] = submission_time
+    result['file_path'] = [file_path]
+    result['filename'] = [filename]
+    result['txt'] = txt
+    result['chain'] = txt.split()
+    result['size_words'] = txt_size
+    result['images'] = images
+    return result
+
+def build():
+    attributes = {}
+    for dirpath, dirnames, filenames in os.walk(work_folder):
+        for filename in filenames:
+            file_path = f'{dirpath}/{filename}'
+            attr = get_attributes(file_path)
+            
+            submission_id = attr['submission_id']
+            
+            if submission_id not in attributes.keys():
+                # submission encountered for the first time
+                attributes[submission_id] = attr
+            else:
+                # new file in existing submission
+                # leave the lates timestamp
+                tsnew = attr['timestamp']
+                tsold = attributes[submission_id]['timestamp']
+                if tsnew > tsold:
+                    attributes[submission_id]['timestamp'] = tsnew
+                # list concat
+                attributes[submission_id]['filename'] += attr['filename']
+                attributes[submission_id]['file_path'] += attr['file_path'] 
+                # add text and size
+                attributes[submission_id]['txt'] += '\n' +attr['txt']
+                attributes[submission_id]['chain'] += attr['chain']
+                attributes[submission_id]['images'] = attr['images'] # suggested here that submission has only one file
+                attributes[submission_id]['size_words'] += attr['size_words']
+            
+            print('.', end='')
+    print('Processed ', len(attributes))
+    return attributes
+
+
+
+print('Building text corpus ..')
+attributes = build()   
+print('Text corpus collection complete.')   
+
+print('Fitting model..')
+
+vectorizer = TfidfVectorizer(ngram_range=(NGRAM_MIN,NGRAM_MAX))
+
+texts = [attributes[sid]["txt"] for sid in attributes.keys()]
+  
+tfidf = vectorizer.fit_transform(texts)
+print('Caluclating cos distance')
+similarity_cos = cosine_similarity(tfidf)
+N = similarity_cos.shape[0]
+
+
+            
+
+print('Fitting done.')
+
+#%%
+print('Evaluating data..')
+
+distances = []
+
+for i, keyi in enumerate(attributes.keys()):
+
+    attr_i = attributes[keyi]
+    # check only last semester
+    # comment to check all semesters
+    if attr_i["semester_id"] != semester_to_check:
+        continue
+    
+    dist_i = 0
+    for j, keyj in enumerate(attributes.keys()):
+        attr_j = attributes[keyj]
+        ts1, ts2 = attr_i["timestamp"], attr_j["timestamp"]
+        days_distance = (ts1 - ts2) / 60 /60 /24
+        if days_distance <= MIN_DAYS_DISTANCE:
+            continue
+        
+        if similarity_cos[i,j] > dist_i:
+            dist_i = similarity_cos[i,j]
+    distances.append(dist_i)
+    
+THRESHOLD = np.percentile(distances, THRESHOLD_PERCENTILE)
+print(f'THRESHOLD set automatically {THRESHOLD:0.2f}')
+        
+
+
+
+
+
+
+
+#%% Reporting result
+print('Building report...')
+
+def copy_to_report(attr, return_url_type='excel'):
+
+    submission_id = attr['submission_id']
+    student_name = attr['student_name']
+    
+    #relative_folder = f'{submission_id}_{student_name}'.replace(' ', '_')
+    relative_folder = f'{submission_id}'
+    destination_folder = f'{report_folder}/{relative_folder}'
+    if not os.path.exists(destination_folder):
+        os.makedirs(destination_folder)
+    
+    new_file_path = [shutil.copy(file_path, destination_folder) for file_path in attr['file_path'] ]
+    
+    #
+
+    link = f'./{relative_folder}'
+    shortname = submission_id
+        
+    if return_url_type == 'excel':
+        # excel-ready version
+        url = f'"=HYPERLINK( ""{link}"", ""{shortname}"")"'
+    else: # html type
+        url = f'"file://{link}"'
+    return url, new_file_path
+
+
+#%% Excel report helper
+
+
+def _column_letter(idx):
+
+    letters = ''
+    while idx:
+        idx, remainder = divmod(idx - 1, 26)
+        letters = chr(65 + remainder) + letters
+    return letters
+
+
+def build_excel_sheet(rows):
+
+    sheet_lines = [
+        '<?xml version="1.0" encoding="UTF-8"?>',
+        '<worksheet xmlns="http://schemas.openxmlformats.org/spreadsheetml/2006/main" '
+        'xmlns:r="http://schemas.openxmlformats.org/officeDocument/2006/relationships">',
+        '<sheetData>'
+    ]
+
+    for row_idx, row in enumerate(rows, start=1):
+        sheet_lines.append(f'<row r="{row_idx}">')
+        for col_idx, cell in enumerate(row, start=1):
+            cell_ref = f'{_column_letter(col_idx)}{row_idx}'
+            value = escape(str(cell))
+            sheet_lines.append(
+                f'<c r="{cell_ref}" t="inlineStr"><is><t>{value}</t></is></c>'
+            )
+        sheet_lines.append('</row>')
+
+    sheet_lines.extend(['</sheetData>', '</worksheet>'])
+    return '\n'.join(sheet_lines)
+
+
+def write_excel_report(report_text, destination_folder):
+
+    rows = []
+    for line in report_text.replace('\r\n', '\n').split('\n'):
+        rows.append(line.split('\t'))
+
+    sheet_xml = build_excel_sheet(rows)
+
+    workbook_xml = (
+        '<?xml version="1.0" encoding="UTF-8"?>\n'
+        '<workbook xmlns="http://schemas.openxmlformats.org/spreadsheetml/2006/main" '
+        'xmlns:r="http://schemas.openxmlformats.org/officeDocument/2006/relationships">\n'
+        '  <sheets>\n'
+        '    <sheet name="Report" sheetId="1" r:id="rId1"/>\n'
+        '  </sheets>\n'
+        '</workbook>'
+    )
+
+    workbook_rels_xml = (
+        '<?xml version="1.0" encoding="UTF-8"?>\n'
+        '<Relationships xmlns="http://schemas.openxmlformats.org/package/2006/relationships">\n'
+        '  <Relationship Id="rId1" '
+        'Type="http://schemas.openxmlformats.org/officeDocument/2006/relationships/worksheet" '
+        'Target="worksheets/sheet1.xml"/>\n'
+        '  <Relationship Id="rId2" '
+        'Type="http://schemas.openxmlformats.org/officeDocument/2006/relationships/styles" '
+        'Target="styles.xml"/>\n'
+        '</Relationships>'
+    )
+
+    styles_xml = (
+        '<?xml version="1.0" encoding="UTF-8"?>\n'
+        '<styleSheet xmlns="http://schemas.openxmlformats.org/spreadsheetml/2006/main">\n'
+        '  <fonts count="1">\n'
+        '    <font>\n'
+        '      <sz val="11"/>\n'
+        '      <color theme="1"/>\n'
+        '      <name val="Calibri"/>\n'
+        '      <family val="2"/>\n'
+        '    </font>\n'
+        '  </fonts>\n'
+        '  <fills count="1">\n'
+        '    <fill>\n'
+        '      <patternFill patternType="none"/>\n'
+        '    </fill>\n'
+        '  </fills>\n'
+        '  <borders count="1">\n'
+        '    <border/>\n'
+        '  </borders>\n'
+        '  <cellStyleXfs count="1">\n'
+        '    <xf numFmtId="0" fontId="0" fillId="0" borderId="0"/>\n'
+        '  </cellStyleXfs>\n'
+        '  <cellXfs count="1">\n'
+        '    <xf numFmtId="0" fontId="0" fillId="0" borderId="0" xfId="0"/>\n'
+        '  </cellXfs>\n'
+        '  <cellStyles count="1">\n'
+        '    <cellStyle name="Normal" xfId="0" builtinId="0"/>\n'
+        '  </cellStyles>\n'
+        '</styleSheet>'
+    )
+
+    content_types_xml = (
+        '<?xml version="1.0" encoding="UTF-8"?>\n'
+        '<Types xmlns="http://schemas.openxmlformats.org/package/2006/content-types">\n'
+        '  <Default Extension="rels" '
+        'ContentType="application/vnd.openxmlformats-package.relationships+xml"/>\n'
+        '  <Default Extension="xml" ContentType="application/xml"/>\n'
+        '  <Override PartName="/xl/workbook.xml" '
+        'ContentType="application/vnd.openxmlformats-officedocument.spreadsheetml.sheet.main+xml"/>\n'
+        '  <Override PartName="/xl/worksheets/sheet1.xml" '
+        'ContentType="application/vnd.openxmlformats-officedocument.spreadsheetml.worksheet+xml"/>\n'
+        '  <Override PartName="/xl/styles.xml" '
+        'ContentType="application/vnd.openxmlformats-officedocument.spreadsheetml.styles+xml"/>\n'
+        '</Types>'
+    )
+
+    root_rels_xml = (
+        '<?xml version="1.0" encoding="UTF-8"?>\n'
+        '<Relationships xmlns="http://schemas.openxmlformats.org/package/2006/relationships">\n'
+        '  <Relationship Id="rId1" '
+        'Type="http://schemas.openxmlformats.org/officeDocument/2006/relationships/officeDocument" '
+        'Target="xl/workbook.xml"/>\n'
+        '</Relationships>'
+    )
+
+    excel_path = os.path.join(destination_folder, 'report.xlsx')
+
+    with zipfile.ZipFile(excel_path, 'w', compression=zipfile.ZIP_DEFLATED) as zf:
+        zf.writestr('[Content_Types].xml', content_types_xml)
+        zf.writestr('_rels/.rels', root_rels_xml)
+        zf.writestr('xl/workbook.xml', workbook_xml)
+        zf.writestr('xl/_rels/workbook.xml.rels', workbook_rels_xml)
+        zf.writestr('xl/styles.xml', styles_xml)
+        zf.writestr('xl/worksheets/sheet1.xml', sheet_xml)
+
+
+report = 'semester \t submission_id \t student_name \t when_submitted \t filename \t size_words \t num_figures\t\
+          semester \t submission_id \t student_name \t when_submitted \t filename \t size_words \t num_figures \t\
+          similarity_ratio \t  same_images \t days_between \n'
+
+
+
+# clean up report folder
+if os.path.exists(report_folder):
+    shutil.rmtree(report_folder)
+os.makedirs(report_folder)
+   
+reportfilename = f'{report_folder}/report.txt'
+
+
+
+
+for i, keyi in enumerate(attributes.keys()):
+    
+    attr_i = attributes[keyi]
+    # check only last semester
+    # comment to check all semesters
+    if attr_i["semester_id"] != semester_to_check:
+        continue
+    
+    
+    for j, keyj in enumerate(attributes.keys()):
+        
+        # suggestion that cos distance usually 2.5-3 times lower that similarity ratio distance
+        # it will be used to accelerate report generation
+        # ratio is calculated far more slowly than cos distance
+        # and ratio is calulated for all pairs (i,j), i.e it takes ~N^2 time
+        # so we will compare cos_distance with threshold/5
+        # if it is small enough the ratio calculation will be skipped
+        
+        if similarity_cos[i, j] < THRESHOLD / 5:
+            continue
+        
+        attr_j = attributes[keyj]
+        
+        similarity_ratio = difflib.SequenceMatcher(None, attr_i['chain'], attr_j['chain']).ratio()
+        similar_images = hashes_compare(attr_i['images'], attr_j['images']) 
+        images_copied = len(similar_images)
+        
+        #if (cos_distance < THRESHOLD) and (images_copied <= ALLOWED_IMAGES_COPIED):
+        if (similarity_ratio < THRESHOLD) and (images_copied <= ALLOWED_IMAGES_COPIED):
+            continue;
+    
+
+        ts1, ts2 = attr_i["timestamp"], attr_j["timestamp"]
+        days_distance = (ts1 - ts2) / 60 /60 /24
+        if days_distance <= MIN_DAYS_DISTANCE:
+            continue
+            
+        dt1, dt2 = str(datetime.datetime.fromtimestamp(ts1)), \
+                   str(datetime.datetime.fromtimestamp(ts2))
+                   
+        
+        sem1, sem2   = attr_i["semester_id"],   attr_j["semester_id"]
+        id1, id2     = attr_i["submission_id"], attr_j["submission_id"]
+        stud1, stud2 = attr_i["student_name"],  attr_j["student_name"]
+        file1, file2 = attr_i["filename"],      attr_j["filename"]
+        size1, size2 = attr_i["size_words"],    attr_j["size_words"]
+        
+
+        # copy to report folder
+        url1, submissionfiles1 = copy_to_report(attr_i)
+        url2, submissionfiles2 = copy_to_report(attr_j)
+        
+        # highlight differencies for pdf
+        pdfs1 = [file for file in submissionfiles1 if file.endswith('.pdf')]
+        pdfs2 = [file for file in submissionfiles2 if file.endswith('.pdf')]
+        if len(pdfs1) == 1 and len(pdfs2) == 1: # 1 to 1 compare available
+            pdf_similar = pdfs1[0]
+            pdf_source = pdfs2[0]
+            
+            destination_folder = f'{report_folder}/{id1}' 
+            output_pdf_name = f'{id1}_{id2}.pdf'
+            output_pdf_path = f'{destination_folder}/{output_pdf_name}'
+            print(output_pdf_path)
+            
+            # debug
+            highlight_pdf(pdf_similar, pdf_source, output_pdf_path)
+            
+        # ---
+        figures1 = len(attr_i['images'])
+        figures2 = len(attr_j['images'])
+        report += f'{sem1}\t{url1}\t{stud1}\t{dt1}\t{file1}\t{size1}\t{figures1}\t\
+                    {sem2}\t{url2}\t{stud2}\t{dt2}\t{file2}\t{size2}\t{figures2}\t\
+                    {similarity_ratio:.2f}\t\
+                    {images_copied:.0f}\t\
+                    {days_distance:.0f} \n'
+
+    
+report += '\nGeneral:\n'
+report += f'Report produced: \t{datetime.datetime.now().strftime("%Y-%m-%d %H:%M")} \n'
+report += f'Application version: \t{VERSION}\n'
+report += f'Source archives: \t{archives}\n\n'
+
+ts_total = [attributes[key]['timestamp'] for key in attributes.keys() ]
+ts_tocheck = [attributes[key]['timestamp'] for key in attributes.keys() 
+              if attributes[key]['semester_id'] == semester_to_check]
+
+report += f'Submissions statistics:\n'
+report += f'Earliest submission date:\t {datetime.datetime.fromtimestamp(min(ts_total)).strftime("%Y-%m-%d")}\n'
+report += f'Last submission date:\t {datetime.datetime.fromtimestamp(max(ts_tocheck)).strftime("%Y-%m-%d")}\n'
+report += f'Total submissions:\t {len(ts_total)}\n'
+report += f'This semester submissions:\t {len(ts_tocheck)} \n\n'
+
+report += f'Parameters:\n'
+report += f'THRESHOLD = {THRESHOLD:.2f}\n'
+report += f'THRESHOLD_PERCENTILE = {THRESHOLD_PERCENTILE}\n'
+report += f'NGRAM_MIN = {NGRAM_MIN}\n'
+report += f'NGRAM_MAX = {NGRAM_MAX}\n'
+report += f'MIN_DAYS_DISTANCE = {MIN_DAYS_DISTANCE}\n'
+report += f'ALLOWED_IMAGES_COPIED = {ALLOWED_IMAGES_COPIED}\n'
+report += f'MIN_PIXEL_SIZE = {MIN_PIXEL_SIZE}\n'
+report += f'HASH_DISTANCE_THRESHOLD = {HASH_DISTANCE_THRESHOLD}\n\n'
+
+
+with codecs.open(reportfilename, 'w', 'utf-8') as f:
+    f.write(report)
+
+write_excel_report(report, report_folder)
+
+print(f'Done: see {report_folder}/report.txt')
+print(f'Excel version saved as {report_folder}/report.xlsx')
+print('Copy-Paste report.txt content to Excel table for interactive features.')
+